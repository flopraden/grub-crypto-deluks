--- conflicted
+++ resolved
@@ -32,20 +32,12 @@
   else if ($1 != "__gnu_local_gp") {
     printf "%s in %s is not defined\n", $1, module >"/dev/stderr";
     error++;
-<<<<<<< HEAD
-#    exit;
-=======
->>>>>>> 47822096
   }
 }
 
 # Output the result.
 END {
-<<<<<<< HEAD
-  if (error != 0)
-=======
   if (error >= 1)
->>>>>>> 47822096
     exit 1;
 
   for (mod in modtab) {
