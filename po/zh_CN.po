--- conflicted
+++ resolved
@@ -8,11 +8,7 @@
 msgstr ""
 "Project-Id-Version: grub 1.97+20091122\n"
 "Report-Msgid-Bugs-To: \n"
-<<<<<<< HEAD
-"POT-Creation-Date: 2009-11-25 23:02+0100\n"
-=======
 "POT-Creation-Date: 2009-11-25 23:35+0100\n"
->>>>>>> bd7fbf10
 "PO-Revision-Date: 2009-11-23 18:36+0800\n"
 "Last-Translator: Aron Xu <happyaron.xu@gmail.com>\n"
 "Language-Team: Chinese (simplified) <translation-team-zh-cn@lists."
@@ -21,43 +17,38 @@
 "Content-Type: text/plain; charset=UTF-8\n"
 "Content-Transfer-Encoding: 8bit\n"
 
-#: util/grub-mkrawimage.c:66
+#: util/i386/pc/grub-mkimage.c:65
 msgid "the core image is too small"
 msgstr "核心映像太小"
 
-#: util/grub-mkrawimage.c:78
+#: util/i386/pc/grub-mkimage.c:77
 msgid "cannot compress the kernel image"
 msgstr "无法压缩内核映像"
 
-#: util/grub-mkrawimage.c:152
-#, fuzzy
-msgid "prefix too long"
+#: util/i386/pc/grub-mkimage.c:138
+msgid "prefix is too long"
 msgstr "前缀太长"
 
-#: util/grub-mkrawimage.c:236
+#: util/i386/pc/grub-mkimage.c:206
 msgid "the core image is too big"
 msgstr "核心映像太大"
 
-#: util/grub-mkrawimage.c:241
+#: util/i386/pc/grub-mkimage.c:211
 #, c-format
 msgid "diskboot.img size must be %u bytes"
 msgstr "diskboot.img 的大小必须为 %u 字节"
 
-#: util/grub-mkrawimage.c:315
+#: util/i386/pc/grub-mkimage.c:284
 #, c-format
 msgid "Core image is too big (%p > %p)\n"
 msgstr "核心映像太大(%p > %p)\n"
 
-<<<<<<< HEAD
-#: util/grub-mkrawimage.c:424
-=======
 #: util/i386/pc/grub-mkimage.c:321 util/i386/pc/grub-setup.c:589
 #, c-format
 msgid "Try ``%s --help'' for more information.\n"
 msgstr "请尝试运行 ``%s --help'' 以获得更多信息。\n"
 
 #: util/i386/pc/grub-mkimage.c:323
->>>>>>> bd7fbf10
 #, c-format
 msgid ""
 "Usage: grub-mkimage [OPTION]... [MODULES]\n"
@@ -67,13 +58,16 @@
 "  -d, --directory=DIR     use images and modules under DIR [default=%s]\n"
 "  -p, --prefix=DIR        set grub_prefix directory [default=%s]\n"
 "  -m, --memdisk=FILE      embed FILE as a memdisk image\n"
-"  -f, --font=FILE         embed FILE as a boot font\n"
 "  -c, --config=FILE       embed FILE as boot config\n"
 "  -o, --output=FILE       output a generated image to FILE [default=stdout]\n"
-"  -O, --format=FORMAT     generate an image in format [default="
-msgstr ""
-
-#: util/grub-mkrawimage.c:566
+"  -h, --help              display this message and exit\n"
+"  -V, --version           print version information and exit\n"
+"  -v, --verbose           print verbose messages\n"
+"\n"
+"Report bugs to <%s>.\n"
+msgstr ""
+
+#: util/i386/pc/grub-mkimage.c:429
 #, c-format
 msgid "cannot open %s"
 msgstr "无法打开 %s"
@@ -202,11 +196,6 @@
 #, c-format
 msgid "Cannot open `%s'"
 msgstr "无法打开 `%s'"
-
-#: util/i386/pc/grub-setup.c:591
-#, c-format
-msgid "Try ``%s --help'' for more information.\n"
-msgstr "请尝试运行 ``%s --help'' 以获得更多信息。\n"
 
 #: util/i386/pc/grub-setup.c:591
 #, c-format
