/* normal.h - prototypes for the normal mode */
/*
 *  GRUB  --  GRand Unified Bootloader
 *  Copyright (C) 2002,2003,2005,2006,2007,2008,2009  Free Software Foundation, Inc.
 *
 *  GRUB is free software: you can redistribute it and/or modify
 *  it under the terms of the GNU General Public License as published by
 *  the Free Software Foundation, either version 3 of the License, or
 *  (at your option) any later version.
 *
 *  GRUB is distributed in the hope that it will be useful,
 *  but WITHOUT ANY WARRANTY; without even the implied warranty of
 *  MERCHANTABILITY or FITNESS FOR A PARTICULAR PURPOSE.  See the
 *  GNU General Public License for more details.
 *
 *  You should have received a copy of the GNU General Public License
 *  along with GRUB.  If not, see <http://www.gnu.org/licenses/>.
 */

#ifndef GRUB_NORMAL_HEADER
#define GRUB_NORMAL_HEADER	1

#include <grub/term.h>
#include <grub/symbol.h>
#include <grub/err.h>
#include <grub/env.h>
#include <grub/menu.h>
#include <grub/command.h>
#include <grub/file.h>

/* The maximum size of a command-line.  */
#define GRUB_MAX_CMDLINE	1600

/* The standard left and right margin for some messages.  */
#define STANDARD_MARGIN 6

/* The type of a completion item.  */
enum grub_completion_type
  {
    GRUB_COMPLETION_TYPE_COMMAND,
    GRUB_COMPLETION_TYPE_DEVICE,
    GRUB_COMPLETION_TYPE_PARTITION,
    GRUB_COMPLETION_TYPE_FILE,
    GRUB_COMPLETION_TYPE_ARGUMENT
  };
typedef enum grub_completion_type grub_completion_type_t;

extern struct grub_menu_viewer grub_normal_text_menu_viewer;
extern int grub_normal_exit_level;

/* Defined in `main.c'.  */
void grub_enter_normal_mode (const char *config);
void grub_normal_execute (const char *config, int nested, int batch);
void grub_menu_init_page (int nested, int edit,
			  struct grub_term_output *term);
void grub_normal_init_page (struct grub_term_output *term);
grub_err_t grub_normal_add_menu_entry (int argc, const char **args,
				       const char *sourcecode);
char *grub_file_getline (grub_file_t file);
void grub_cmdline_run (int nested);

/* Defined in `cmdline.c'.  */
char *grub_cmdline_get (const char *prompt);
grub_err_t grub_set_history (int newsize);

/* Defined in `completion.c'.  */
char *grub_normal_do_completion (char *buf, int *restore,
				 void (*hook) (const char *item, grub_completion_type_t type, int count));

/* Defined in `misc.c'.  */
grub_err_t grub_normal_print_device_info (const char *name);

/* Defined in `color.c'.  */
char *grub_env_write_color_normal (struct grub_env_var *var, const char *val);
char *grub_env_write_color_highlight (struct grub_env_var *var, const char *val);
void grub_parse_color_name_pair (grub_uint8_t *ret, const char *name);

/* Defined in `menu_text.c'.  */
void grub_wait_after_message (void);
void grub_print_ucs4 (const grub_uint32_t * str,
		      const grub_uint32_t * last_position,
		      struct grub_term_output *term);
grub_ssize_t grub_getstringwidth (grub_uint32_t * str,
				  const grub_uint32_t * last_position,
				  struct grub_term_output *term);
void grub_print_message_indented (const char *msg, int margin_left,
				  int margin_right,
				  struct grub_term_output *term);
void
grub_menu_text_register_instances (int entry, grub_menu_t menu, int nested);
grub_err_t
grub_show_menu (grub_menu_t menu, int nested);

/* Defined in `handler.c'.  */
void read_handler_list (void);
void free_handler_list (void);

/* Defined in `dyncmd.c'.  */
void read_command_list (void);

/* Defined in `autofs.c'.  */
void read_fs_list (void);

<<<<<<< HEAD
void grub_context_init (void);
void grub_context_fini (void);
=======
void read_crypto_list (void);

void read_terminal_list (void);

void grub_set_more (int onoff);
>>>>>>> 8dd35b8c

#ifdef GRUB_UTIL
void grub_normal_init (void);
void grub_normal_fini (void);
void grub_hello_init (void);
void grub_hello_fini (void);
void grub_ls_init (void);
void grub_ls_fini (void);
void grub_cat_init (void);
void grub_cat_fini (void);
void grub_boot_init (void);
void grub_boot_fini (void);
void grub_cmp_init (void);
void grub_cmp_fini (void);
void grub_terminal_init (void);
void grub_terminal_fini (void);
void grub_loop_init (void);
void grub_loop_fini (void);
void grub_help_init (void);
void grub_help_fini (void);
void grub_halt_init (void);
void grub_halt_fini (void);
void grub_reboot_init (void);
void grub_reboot_fini (void);
void grub_configfile_init (void);
void grub_configfile_fini (void);
void grub_search_init (void);
void grub_search_fini (void);
void grub_test_init (void);
void grub_test_fini (void);
void grub_blocklist_init (void);
void grub_blocklist_fini (void);
#endif

#endif /* ! GRUB_NORMAL_HEADER */<|MERGE_RESOLUTION|>--- conflicted
+++ resolved
@@ -101,16 +101,14 @@
 /* Defined in `autofs.c'.  */
 void read_fs_list (void);
 
-<<<<<<< HEAD
 void grub_context_init (void);
 void grub_context_fini (void);
-=======
+
 void read_crypto_list (void);
 
 void read_terminal_list (void);
 
 void grub_set_more (int onoff);
->>>>>>> 8dd35b8c
 
 #ifdef GRUB_UTIL
 void grub_normal_init (void);
