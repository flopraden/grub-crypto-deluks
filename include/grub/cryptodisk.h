--- conflicted
+++ resolved
@@ -54,11 +54,7 @@
 #define GRUB_CRYPTODISK_GF_LOG_BYTES (GRUB_CRYPTODISK_GF_LOG_SIZE - 3)
 #define GRUB_CRYPTODISK_GF_BYTES (1U << GRUB_CRYPTODISK_GF_LOG_BYTES)
 #define GRUB_CRYPTODISK_MAX_KEYLEN 128
-<<<<<<< HEAD
-#define GRUB_CRYPTODISK_MAX_PASSPHRASE 512
-=======
 #define GRUB_CRYPTODISK_MAX_PASSPHRASE 256
->>>>>>> daaa6821
 
 #define GRUB_CRYPTODISK_MAX_KEYFILE_SIZE 8192
 
@@ -120,11 +116,7 @@
   grub_cryptodisk_t (*scan) (grub_disk_t disk, const char *check_uuid,
 			     int boot_only, grub_file_t hdr);
   grub_err_t (*recover_key) (grub_disk_t disk, grub_cryptodisk_t dev,
-<<<<<<< HEAD
-		             grub_file_t hdr, grub_uint8_t *key, grub_size_t keyfile_size);
-=======
 			    grub_file_t hdr, grub_uint8_t *key, grub_size_t keyfile_size);
->>>>>>> daaa6821
 };
 typedef struct grub_cryptodisk_dev *grub_cryptodisk_dev_t;
 
@@ -172,19 +164,10 @@
 grub_cryptodisk_t grub_cryptodisk_get_by_uuid (const char *uuid);
 grub_cryptodisk_t grub_cryptodisk_get_by_source_disk (grub_disk_t disk);
 
-<<<<<<< HEAD
-void
-grub_crypto_uuid_dehyphenate(char *uuid);
-
-grub_cryptodisk_t
-grub_cryptodisk_create (grub_disk_t disk, char *uuid,
-		        char *ciphername, char *ciphermode, char *digest);
-=======
 grub_cryptodisk_t grub_cryptodisk_create (grub_disk_t disk, char *uuid,
 				   char *ciphername, char *ciphermode, char *digest);
 
 void
 grub_cryptodisk_uuid_dehyphenate(char *uuid);
->>>>>>> daaa6821
 
 #endif