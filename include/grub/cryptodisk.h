--- conflicted
+++ resolved
@@ -167,12 +167,6 @@
 grub_cryptodisk_t grub_cryptodisk_create (grub_disk_t disk, char *uuid,
 				   char *ciphername, char *ciphermode, char *digest);
 
-<<<<<<< HEAD
-void
-grub_cryptodisk_uuid_dehyphenate(char *uuid);
-
-=======
 int
 grub_cryptodisk_uuidcmp(char *uuid_a, char *uuid_b);
->>>>>>> 4fec2e5c
 #endif