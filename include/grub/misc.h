--- conflicted
+++ resolved
@@ -319,14 +319,9 @@
 #ifdef GRUB_MACHINE_PCBIOS
 /* Halt the system, using APM if possible. If NO_APM is true, don't
  * use APM even if it is available.  */
-<<<<<<< HEAD
 void grub_halt (int no_apm);
 #else
 void grub_halt (void);
-=======
-void EXPORT_FUNC (grub_halt) (int no_apm) __attribute__ ((noreturn));
-#else
-void EXPORT_FUNC (grub_halt) (void) __attribute__ ((noreturn));
 #endif
 
 #ifdef GRUB_MACHINE_EMU
@@ -334,7 +329,6 @@
 extern int EXPORT_VAR(grub_no_autoload);
 #else
 #define grub_no_autoload 0
->>>>>>> e35e46fc
 #endif
 
 #endif /* ! GRUB_MISC_HEADER */