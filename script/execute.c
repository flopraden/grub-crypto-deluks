/* execute.c -- Execute a GRUB script.  */
/*
 *  GRUB  --  GRand Unified Bootloader
 *  Copyright (C) 2005,2007,2008,2009,2010  Free Software Foundation, Inc.
 *
 *  GRUB is free software: you can redistribute it and/or modify
 *  it under the terms of the GNU General Public License as published by
 *  the Free Software Foundation, either version 3 of the License, or
 *  (at your option) any later version.
 *
 *  GRUB is distributed in the hope that it will be useful,
 *  but WITHOUT ANY WARRANTY; without even the implied warranty of
 *  MERCHANTABILITY or FITNESS FOR A PARTICULAR PURPOSE.  See the
 *  GNU General Public License for more details.
 *
 *  You should have received a copy of the GNU General Public License
 *  along with GRUB.  If not, see <http://www.gnu.org/licenses/>.
 */

#include <grub/misc.h>
#include <grub/mm.h>
#include <grub/env.h>
#include <grub/script_sh.h>
#include <grub/command.h>
#include <grub/menu.h>
#include <grub/lib/arg.h>
#include <grub/normal.h>
#include <grub/extcmd.h>

/* Max digits for a char is 3 (0xFF is 255), similarly for an int it
   is sizeof (int) * 3, and one extra for a possible -ve sign.  */
#define ERRNO_DIGITS_MAX  (sizeof (int) * 3 + 1)

<<<<<<< HEAD
=======
static unsigned long is_continue;
static unsigned long active_loops;
static unsigned long active_breaks;

>>>>>>> ab8ba50d
/* Scope for grub script functions.  */
struct grub_script_scope
{
  struct grub_script_argv argv;
};
static struct grub_script_scope *scope = 0;

<<<<<<< HEAD
static int
grub_env_special (const char *name)
{
  if (grub_isdigit (name[0]) ||
      grub_strcmp (name, "#") == 0 ||
      grub_strcmp (name, "*") == 0 ||
      grub_strcmp (name, "@") == 0)
    return 1;
  return 0;
}

static char **
grub_script_env_get (const char *name, grub_script_arg_type_t type)
{
  struct grub_script_argv result = { 0, 0, 0 };

  if (grub_script_argv_next (&result))
    goto fail;

  if (! grub_env_special (name))
    {
      char *v = grub_env_get (name);
      if (v && v[0])
	{
	  if (type == GRUB_SCRIPT_ARG_TYPE_VAR)
	    {
	      if (grub_script_argv_split_append (&result, v))
		goto fail;
	    }
	  else
	    if (grub_script_argv_append (&result, v))
	      goto fail;
	}
    }
  else if (! scope)
    {
      if (grub_script_argv_append (&result, 0))
	goto fail;
    }
  else if (grub_strcmp (name, "#") == 0)
    {
      char buffer[ERRNO_DIGITS_MAX + 1];
      grub_snprintf (buffer, sizeof (buffer), "%u", scope->argv.argc);
      if (grub_script_argv_append (&result, buffer))
	goto fail;
    }
  else if (grub_strcmp (name, "*") == 0)
    {
      unsigned i;

      for (i = 0; i < scope->argv.argc; i++)
	if (type == GRUB_SCRIPT_ARG_TYPE_VAR)
	  {
	    if (i != 0 && grub_script_argv_next (&result))
	      goto fail;

	    if (grub_script_argv_split_append (&result, scope->argv.args[i]))
	      goto fail;
	  }
	else
	  {
	    if (i != 0 && grub_script_argv_append (&result, " "))
	      goto fail;

	    if (grub_script_argv_append (&result, scope->argv.args[i]))
	      goto fail;
	  }
    }
  else if (grub_strcmp (name, "@") == 0)
    {
      unsigned i;

      for (i = 0; i < scope->argv.argc; i++)
	{
	  if (i != 0 && grub_script_argv_next (&result))
	    goto fail;

	  if (type == GRUB_SCRIPT_ARG_TYPE_VAR)
	    {
	      if (grub_script_argv_split_append (&result, scope->argv.args[i]))
		goto fail;
	    }
	  else
	    if (grub_script_argv_append (&result, scope->argv.args[i]))
	      goto fail;
	}
    }
  else
    {
      unsigned long num = grub_strtoul (name, 0, 10);
      if (num == 0)
	; /* XXX no file name, for now.  */

      else if (num <= scope->argv.argc)
	{
	  if (type == GRUB_SCRIPT_ARG_TYPE_VAR)
	    {
	      if (grub_script_argv_split_append (&result,
						 scope->argv.args[num - 1]))
		goto fail;
	    }
	  else
	    if (grub_script_argv_append (&result, scope->argv.args[num - 1]))
	      goto fail;
	}
    }

  return result.args;

 fail:

  grub_script_argv_free (&result);
  return 0;
}

=======
grub_err_t
grub_script_break (grub_command_t cmd, int argc, char *argv[])
{
  char *p = 0;
  unsigned long count;

  if (argc == 0)
    count = 1;

  else if ((argc > 1) || (count = grub_strtoul (argv[0], &p, 10)) == 0 ||
	   (*p != '\0'))
    return grub_error (GRUB_ERR_BAD_ARGUMENT, "bad break");

  is_continue = grub_strcmp (cmd->name, "break") ? 1 : 0;
  active_breaks = grub_min (active_loops, count);
  return GRUB_ERR_NONE;
}

grub_err_t
grub_script_shift (grub_command_t cmd __attribute__((unused)),
		   int argc, char *argv[])
{
  char *p = 0;
  unsigned long n = 0;

  if (! scope)
    return GRUB_ERR_NONE;

  if (argc == 0)
    n = 1;

  else if (argc > 1)
    return GRUB_ERR_BAD_ARGUMENT;

  else
    {
      n = grub_strtoul (argv[0], &p, 10);
      if (*p != '\0')
	return GRUB_ERR_BAD_ARGUMENT;
    }

  if (n > scope->argv.argc)
    return GRUB_ERR_BAD_ARGUMENT;

  scope->argv.argc -= n;
  scope->argv.args += n;
  return GRUB_ERR_NONE;
}

static int
grub_env_special (const char *name)
{
  if (grub_isdigit (name[0]) ||
      grub_strcmp (name, "#") == 0 ||
      grub_strcmp (name, "*") == 0 ||
      grub_strcmp (name, "@") == 0)
    return 1;
  return 0;
}

static char **
grub_script_env_get (const char *name, grub_script_arg_type_t type)
{
  struct grub_script_argv result = { 0, 0 };

  if (grub_script_argv_next (&result))
    goto fail;

  if (! grub_env_special (name))
    {
      char *v = grub_env_get (name);
      if (v && v[0])
	{
	  if (type == GRUB_SCRIPT_ARG_TYPE_VAR)
	    {
	      if (grub_script_argv_split_append (&result, v))
		goto fail;
	    }
	  else
	    if (grub_script_argv_append (&result, v))
	      goto fail;
	}
    }
  else if (! scope)
    {
      if (grub_script_argv_append (&result, 0))
	goto fail;
    }
  else if (grub_strcmp (name, "#") == 0)
    {
      char buffer[ERRNO_DIGITS_MAX + 1];
      grub_snprintf (buffer, sizeof (buffer), "%u", scope->argv.argc);
      if (grub_script_argv_append (&result, buffer))
	goto fail;
    }
  else if (grub_strcmp (name, "*") == 0)
    {
      unsigned i;

      for (i = 0; i < scope->argv.argc; i++)
	if (type == GRUB_SCRIPT_ARG_TYPE_VAR)
	  {
	    if (i != 0 && grub_script_argv_next (&result))
	      goto fail;

	    if (grub_script_argv_split_append (&result, scope->argv.args[i]))
	      goto fail;
	  }
	else
	  {
	    if (i != 0 && grub_script_argv_append (&result, " "))
	      goto fail;

	    if (grub_script_argv_append (&result, scope->argv.args[i]))
	      goto fail;
	  }
    }
  else if (grub_strcmp (name, "@") == 0)
    {
      unsigned i;

      for (i = 0; i < scope->argv.argc; i++)
	{
	  if (i != 0 && grub_script_argv_next (&result))
	    goto fail;

	  if (type == GRUB_SCRIPT_ARG_TYPE_VAR)
	    {
	      if (grub_script_argv_split_append (&result, scope->argv.args[i]))
		goto fail;
	    }
	  else
	    if (grub_script_argv_append (&result, scope->argv.args[i]))
	      goto fail;
	}
    }
  else
    {
      unsigned long num = grub_strtoul (name, 0, 10);
      if (num == 0)
	; /* XXX no file name, for now.  */

      else if (num <= scope->argv.argc)
	{
	  if (type == GRUB_SCRIPT_ARG_TYPE_VAR)
	    {
	      if (grub_script_argv_split_append (&result,
						 scope->argv.args[num - 1]))
		goto fail;
	    }
	  else
	    if (grub_script_argv_append (&result, scope->argv.args[num - 1]))
	      goto fail;
	}
    }

  return result.args;

 fail:

  grub_script_argv_free (&result);
  return 0;
}

>>>>>>> ab8ba50d
static grub_err_t
grub_script_env_set (const char *name, const char *val)
{
  if (grub_env_special (name))
    return grub_error (GRUB_ERR_BAD_ARGUMENT, "bad variable name");

  return grub_env_set (name, val);
}

/* Expand arguments in ARGLIST into multiple arguments.  */
static int
grub_script_arglist_to_argv (struct grub_script_arglist *arglist,
			     struct grub_script_argv *argv)
{
  int i;
  char **values = 0;
  struct grub_script_arg *arg = 0;
<<<<<<< HEAD
  struct grub_script_argv result = { 0, 0, 0 };
=======
  struct grub_script_argv result = { 0, 0 };
>>>>>>> ab8ba50d

  for (; arglist && arglist->arg; arglist = arglist->next)
    {
      if (grub_script_argv_next (&result))
	goto fail;

      arg = arglist->arg;
      while (arg)
	{
	  switch (arg->type)
	    {
	    case GRUB_SCRIPT_ARG_TYPE_VAR:
	    case GRUB_SCRIPT_ARG_TYPE_DQVAR:
	      values = grub_script_env_get (arg->str, arg->type);
	      for (i = 0; values && values[i]; i++)
		{
		  if (i != 0 && grub_script_argv_next (&result))
		    goto fail;

		  if (grub_script_argv_append (&result, values[i]))
		    goto fail;
		}
	      grub_free (values);
<<<<<<< HEAD
	      break;

	    case GRUB_SCRIPT_ARG_TYPE_BLOCK:
	      if (grub_script_argv_append (&result, "{") ||
		  grub_script_argv_append (&result, arg->str) ||
		  grub_script_argv_append (&result, "}"))
		goto fail;
	      result.script = arg->script;
=======
>>>>>>> ab8ba50d
	      break;

	    case GRUB_SCRIPT_ARG_TYPE_TEXT:
	      if (grub_strlen (arg->str) &&
		  grub_script_argv_append (&result, arg->str))
		goto fail;
	      break;

	    case GRUB_SCRIPT_ARG_TYPE_DQSTR:
	    case GRUB_SCRIPT_ARG_TYPE_SQSTR:
	      if (grub_script_argv_append (&result, arg->str))
		goto fail;
	      break;
	    }
	  arg = arg->next;
	}
    }

  if (! result.args[result.argc - 1])
    result.argc--;
<<<<<<< HEAD

  *argv = result;
  return 0;

 fail:

  grub_script_argv_free (&result);
  return 1;
}

static grub_err_t
grub_script_execute_cmd (struct grub_script_cmd *cmd)
{
  int ret;
  char errnobuf[ERRNO_DIGITS_MAX + 1];

  if (cmd == 0)
    return 0;

  ret = cmd->exec (cmd);

  grub_snprintf (errnobuf, sizeof (errnobuf), "%d", ret);
  grub_env_set ("?", errnobuf);
  return ret;
}

/* Execute a function call.  */
grub_err_t
grub_script_function_call (grub_script_function_t func, int argc, char **args)
{
  grub_err_t ret = 0;
  struct grub_script_scope *old_scope;
  struct grub_script_scope new_scope;

  new_scope.argv.argc = argc;
  new_scope.argv.args = args;

  old_scope = scope;
  scope = &new_scope;

  ret = grub_script_execute (func->func);

=======

  *argv = result;
  return 0;

 fail:

  grub_script_argv_free (&result);
  return 1;
}

static grub_err_t
grub_script_execute_cmd (struct grub_script_cmd *cmd)
{
  int ret;
  char errnobuf[ERRNO_DIGITS_MAX + 1];

  if (cmd == 0)
    return 0;

  ret = cmd->exec (cmd);

  grub_snprintf (errnobuf, sizeof (errnobuf), "%d", ret);
  grub_env_set ("?", errnobuf);
  return ret;
}

/* Execute a function call.  */
grub_err_t
grub_script_function_call (grub_script_function_t func, int argc, char **args)
{
  grub_err_t ret = 0;
  unsigned long loops = active_loops;
  struct grub_script_scope *old_scope;
  struct grub_script_scope new_scope;

  active_loops = 0;
  new_scope.argv.argc = argc;
  new_scope.argv.args = args;

  old_scope = scope;
  scope = &new_scope;

  ret = grub_script_execute (func->func);

  active_loops = loops;
>>>>>>> ab8ba50d
  scope = old_scope;
  return ret;
}

/* Execute a single command line.  */
grub_err_t
grub_script_execute_cmdline (struct grub_script_cmd *cmd)
{
  struct grub_script_cmdline *cmdline = (struct grub_script_cmdline *) cmd;
  grub_command_t grubcmd;
  grub_err_t ret = 0;
  grub_script_function_t func = 0;
  char errnobuf[18];
  char *cmdname;
<<<<<<< HEAD
  struct grub_script_argv argv = { 0, 0, 0 };
=======
  struct grub_script_argv argv = { 0, 0 };
>>>>>>> ab8ba50d

  /* Lookup the command.  */
  if (grub_script_arglist_to_argv (cmdline->arglist, &argv) || ! argv.args[0])
    return grub_errno;

  cmdname = argv.args[0];
  grubcmd = grub_command_find (cmdname);
  if (! grubcmd)
    {
      grub_errno = GRUB_ERR_NONE;

      /* It's not a GRUB command, try all functions.  */
      func = grub_script_function_find (cmdname);
      if (! func)
	{
	  /* As a last resort, try if it is an assignment.  */
	  char *assign = grub_strdup (cmdname);
	  char *eq = grub_strchr (assign, '=');

	  if (eq)
	    {
	      /* This was set because the command was not found.  */
	      grub_errno = GRUB_ERR_NONE;

	      /* Create two strings and set the variable.  */
	      *eq = '\0';
	      eq++;
	      grub_script_env_set (assign, eq);
	    }
	  grub_free (assign);

	  grub_snprintf (errnobuf, sizeof (errnobuf), "%d", grub_errno);
	  grub_script_env_set ("?", errnobuf);

	  grub_script_argv_free (&argv);
	  grub_print_error ();

	  return 0;
	}
    }

  /* Execute the GRUB command or function.  */
  if (grubcmd)
<<<<<<< HEAD
    {
      if ((grubcmd->flags & GRUB_COMMAND_FLAG_BLOCKS) &&
	  (grubcmd->flags & GRUB_COMMAND_FLAG_EXTCMD))
	ret = grub_extcmd_dispatcher (grubcmd, argv.argc - 1, argv.args + 1,
				      argv.script);
      else
	ret = (grubcmd->func) (grubcmd, argv.argc - 1, argv.args + 1);
    }
=======
    ret = (grubcmd->func) (grubcmd, argv.argc - 1, argv.args + 1);
>>>>>>> ab8ba50d
  else
    ret = grub_script_function_call (func, argv.argc - 1, argv.args + 1);

  /* Free arguments.  */
  grub_script_argv_free (&argv);

  if (grub_errno == GRUB_ERR_TEST_FAILURE)
    grub_errno = GRUB_ERR_NONE;

  grub_print_error ();

  grub_snprintf (errnobuf, sizeof (errnobuf), "%d", ret);
  grub_env_set ("?", errnobuf);

  return ret;
}

/* Execute a block of one or more commands.  */
grub_err_t
grub_script_execute_cmdlist (struct grub_script_cmd *list)
{
  int ret = 0;
  struct grub_script_cmd *cmd;

  /* Loop over every command and execute it.  */
<<<<<<< HEAD
  for (cmd = list->next; cmd; cmd = cmd->next)
=======
  for (cmd = list->next; cmd && ! active_breaks; cmd = cmd->next)
>>>>>>> ab8ba50d
    ret = grub_script_execute_cmd (cmd);

  return ret;
}

/* Execute an if statement.  */
grub_err_t
grub_script_execute_cmdif (struct grub_script_cmd *cmd)
{
  struct grub_script_cmdif *cmdif = (struct grub_script_cmdif *) cmd;
  char *result;

  /* Check if the commands results in a true or a false.  The value is
     read from the env variable `?'.  */
  grub_script_execute_cmd (cmdif->exec_to_evaluate);
  result = grub_env_get ("?");

  grub_errno = GRUB_ERR_NONE;

  /* Execute the `if' or the `else' part depending on the value of
     `?'.  */
  if (result && ! grub_strcmp (result, "0"))
    return grub_script_execute_cmd (cmdif->exec_on_true);
  else
    return grub_script_execute_cmd (cmdif->exec_on_false);
}

/* Execute a for statement.  */
grub_err_t
grub_script_execute_cmdfor (struct grub_script_cmd *cmd)
{
  unsigned i;
  grub_err_t result;
<<<<<<< HEAD
  struct grub_script_argv argv = { 0, 0, 0 };
=======
  struct grub_script_argv argv = { 0, 0 };

>>>>>>> ab8ba50d
  struct grub_script_cmdfor *cmdfor = (struct grub_script_cmdfor *) cmd;

  if (grub_script_arglist_to_argv (cmdfor->words, &argv))
    return grub_errno;

  active_loops++;
  result = 0;
  for (i = 0; i < argv.argc; i++)
    {
<<<<<<< HEAD
      grub_script_env_set (cmdfor->name->str, argv.args[i]);
      result = grub_script_execute_cmd (cmdfor->list);
    }

=======
      if (is_continue && active_breaks == 1)
	active_breaks = 0;

      if (! active_breaks)
	{
	  grub_script_env_set (cmdfor->name->str, argv.args[i]);
	  result = grub_script_execute_cmd (cmdfor->list);
	}
    }

  if (active_breaks)
    active_breaks--;

  active_loops--;
>>>>>>> ab8ba50d
  grub_script_argv_free (&argv);
  return result;
}

/* Execute a "while" or "until" command.  */
grub_err_t
grub_script_execute_cmdwhile (struct grub_script_cmd *cmd)
{
  int cond;
  int result;
  struct grub_script_cmdwhile *cmdwhile = (struct grub_script_cmdwhile *) cmd;

  active_loops++;
  result = 0;
  do {
    cond = grub_script_execute_cmd (cmdwhile->cond);
    if (cmdwhile->until ? !cond : cond)
      break;

    result = grub_script_execute_cmd (cmdwhile->list);

    if (active_breaks == 1 && is_continue)
      active_breaks = 0;

    if (active_breaks)
      break;

  } while (1); /* XXX Put a check for ^C here */

  if (active_breaks)
    active_breaks--;

  active_loops--;
  return result;
}

/* Execute the menu entry generate statement.  */
grub_err_t
grub_script_execute_menuentry (struct grub_script_cmd *cmd)
{
  struct grub_script_cmd_menuentry *cmd_menuentry;
<<<<<<< HEAD
  struct grub_script_argv argv = { 0, 0, 0 };
=======
  struct grub_script_argv argv = { 0, 0 };
>>>>>>> ab8ba50d

  cmd_menuentry = (struct grub_script_cmd_menuentry *) cmd;

  if (cmd_menuentry->arglist)
    {
      if (grub_script_arglist_to_argv (cmd_menuentry->arglist, &argv))
	return grub_errno;
    }

  grub_normal_add_menu_entry (argv.argc, (const char **) argv.args,
			      cmd_menuentry->sourcecode);

  grub_script_argv_free (&argv);

  return grub_errno;
}



/* Execute any GRUB pre-parsed command or script.  */
grub_err_t
grub_script_execute (struct grub_script *script)
{
  if (script == 0)
    return 0;

  return grub_script_execute_cmd (script->cmd);
}
<|MERGE_RESOLUTION|>--- conflicted
+++ resolved
@@ -31,13 +31,10 @@
    is sizeof (int) * 3, and one extra for a possible -ve sign.  */
 #define ERRNO_DIGITS_MAX  (sizeof (int) * 3 + 1)
 
-<<<<<<< HEAD
-=======
 static unsigned long is_continue;
 static unsigned long active_loops;
 static unsigned long active_breaks;
 
->>>>>>> ab8ba50d
 /* Scope for grub script functions.  */
 struct grub_script_scope
 {
@@ -45,7 +42,55 @@
 };
 static struct grub_script_scope *scope = 0;
 
-<<<<<<< HEAD
+grub_err_t
+grub_script_break (grub_command_t cmd, int argc, char *argv[])
+{
+  char *p = 0;
+  unsigned long count;
+
+  if (argc == 0)
+    count = 1;
+
+  else if ((argc > 1) || (count = grub_strtoul (argv[0], &p, 10)) == 0 ||
+	   (*p != '\0'))
+    return grub_error (GRUB_ERR_BAD_ARGUMENT, "bad break");
+
+  is_continue = grub_strcmp (cmd->name, "break") ? 1 : 0;
+  active_breaks = grub_min (active_loops, count);
+  return GRUB_ERR_NONE;
+}
+
+grub_err_t
+grub_script_shift (grub_command_t cmd __attribute__((unused)),
+		   int argc, char *argv[])
+{
+  char *p = 0;
+  unsigned long n = 0;
+
+  if (! scope)
+    return GRUB_ERR_NONE;
+
+  if (argc == 0)
+    n = 1;
+
+  else if (argc > 1)
+    return GRUB_ERR_BAD_ARGUMENT;
+
+  else
+    {
+      n = grub_strtoul (argv[0], &p, 10);
+      if (*p != '\0')
+	return GRUB_ERR_BAD_ARGUMENT;
+    }
+
+  if (n > scope->argv.argc)
+    return GRUB_ERR_BAD_ARGUMENT;
+
+  scope->argv.argc -= n;
+  scope->argv.args += n;
+  return GRUB_ERR_NONE;
+}
+
 static int
 grub_env_special (const char *name)
 {
@@ -161,172 +206,6 @@
   return 0;
 }
 
-=======
-grub_err_t
-grub_script_break (grub_command_t cmd, int argc, char *argv[])
-{
-  char *p = 0;
-  unsigned long count;
-
-  if (argc == 0)
-    count = 1;
-
-  else if ((argc > 1) || (count = grub_strtoul (argv[0], &p, 10)) == 0 ||
-	   (*p != '\0'))
-    return grub_error (GRUB_ERR_BAD_ARGUMENT, "bad break");
-
-  is_continue = grub_strcmp (cmd->name, "break") ? 1 : 0;
-  active_breaks = grub_min (active_loops, count);
-  return GRUB_ERR_NONE;
-}
-
-grub_err_t
-grub_script_shift (grub_command_t cmd __attribute__((unused)),
-		   int argc, char *argv[])
-{
-  char *p = 0;
-  unsigned long n = 0;
-
-  if (! scope)
-    return GRUB_ERR_NONE;
-
-  if (argc == 0)
-    n = 1;
-
-  else if (argc > 1)
-    return GRUB_ERR_BAD_ARGUMENT;
-
-  else
-    {
-      n = grub_strtoul (argv[0], &p, 10);
-      if (*p != '\0')
-	return GRUB_ERR_BAD_ARGUMENT;
-    }
-
-  if (n > scope->argv.argc)
-    return GRUB_ERR_BAD_ARGUMENT;
-
-  scope->argv.argc -= n;
-  scope->argv.args += n;
-  return GRUB_ERR_NONE;
-}
-
-static int
-grub_env_special (const char *name)
-{
-  if (grub_isdigit (name[0]) ||
-      grub_strcmp (name, "#") == 0 ||
-      grub_strcmp (name, "*") == 0 ||
-      grub_strcmp (name, "@") == 0)
-    return 1;
-  return 0;
-}
-
-static char **
-grub_script_env_get (const char *name, grub_script_arg_type_t type)
-{
-  struct grub_script_argv result = { 0, 0 };
-
-  if (grub_script_argv_next (&result))
-    goto fail;
-
-  if (! grub_env_special (name))
-    {
-      char *v = grub_env_get (name);
-      if (v && v[0])
-	{
-	  if (type == GRUB_SCRIPT_ARG_TYPE_VAR)
-	    {
-	      if (grub_script_argv_split_append (&result, v))
-		goto fail;
-	    }
-	  else
-	    if (grub_script_argv_append (&result, v))
-	      goto fail;
-	}
-    }
-  else if (! scope)
-    {
-      if (grub_script_argv_append (&result, 0))
-	goto fail;
-    }
-  else if (grub_strcmp (name, "#") == 0)
-    {
-      char buffer[ERRNO_DIGITS_MAX + 1];
-      grub_snprintf (buffer, sizeof (buffer), "%u", scope->argv.argc);
-      if (grub_script_argv_append (&result, buffer))
-	goto fail;
-    }
-  else if (grub_strcmp (name, "*") == 0)
-    {
-      unsigned i;
-
-      for (i = 0; i < scope->argv.argc; i++)
-	if (type == GRUB_SCRIPT_ARG_TYPE_VAR)
-	  {
-	    if (i != 0 && grub_script_argv_next (&result))
-	      goto fail;
-
-	    if (grub_script_argv_split_append (&result, scope->argv.args[i]))
-	      goto fail;
-	  }
-	else
-	  {
-	    if (i != 0 && grub_script_argv_append (&result, " "))
-	      goto fail;
-
-	    if (grub_script_argv_append (&result, scope->argv.args[i]))
-	      goto fail;
-	  }
-    }
-  else if (grub_strcmp (name, "@") == 0)
-    {
-      unsigned i;
-
-      for (i = 0; i < scope->argv.argc; i++)
-	{
-	  if (i != 0 && grub_script_argv_next (&result))
-	    goto fail;
-
-	  if (type == GRUB_SCRIPT_ARG_TYPE_VAR)
-	    {
-	      if (grub_script_argv_split_append (&result, scope->argv.args[i]))
-		goto fail;
-	    }
-	  else
-	    if (grub_script_argv_append (&result, scope->argv.args[i]))
-	      goto fail;
-	}
-    }
-  else
-    {
-      unsigned long num = grub_strtoul (name, 0, 10);
-      if (num == 0)
-	; /* XXX no file name, for now.  */
-
-      else if (num <= scope->argv.argc)
-	{
-	  if (type == GRUB_SCRIPT_ARG_TYPE_VAR)
-	    {
-	      if (grub_script_argv_split_append (&result,
-						 scope->argv.args[num - 1]))
-		goto fail;
-	    }
-	  else
-	    if (grub_script_argv_append (&result, scope->argv.args[num - 1]))
-	      goto fail;
-	}
-    }
-
-  return result.args;
-
- fail:
-
-  grub_script_argv_free (&result);
-  return 0;
-}
-
->>>>>>> ab8ba50d
 static grub_err_t
 grub_script_env_set (const char *name, const char *val)
 {
@@ -344,11 +223,7 @@
   int i;
   char **values = 0;
   struct grub_script_arg *arg = 0;
-<<<<<<< HEAD
   struct grub_script_argv result = { 0, 0, 0 };
-=======
-  struct grub_script_argv result = { 0, 0 };
->>>>>>> ab8ba50d
 
   for (; arglist && arglist->arg; arglist = arglist->next)
     {
@@ -372,7 +247,6 @@
 		    goto fail;
 		}
 	      grub_free (values);
-<<<<<<< HEAD
 	      break;
 
 	    case GRUB_SCRIPT_ARG_TYPE_BLOCK:
@@ -381,8 +255,6 @@
 		  grub_script_argv_append (&result, "}"))
 		goto fail;
 	      result.script = arg->script;
-=======
->>>>>>> ab8ba50d
 	      break;
 
 	    case GRUB_SCRIPT_ARG_TYPE_TEXT:
@@ -403,50 +275,6 @@
 
   if (! result.args[result.argc - 1])
     result.argc--;
-<<<<<<< HEAD
-
-  *argv = result;
-  return 0;
-
- fail:
-
-  grub_script_argv_free (&result);
-  return 1;
-}
-
-static grub_err_t
-grub_script_execute_cmd (struct grub_script_cmd *cmd)
-{
-  int ret;
-  char errnobuf[ERRNO_DIGITS_MAX + 1];
-
-  if (cmd == 0)
-    return 0;
-
-  ret = cmd->exec (cmd);
-
-  grub_snprintf (errnobuf, sizeof (errnobuf), "%d", ret);
-  grub_env_set ("?", errnobuf);
-  return ret;
-}
-
-/* Execute a function call.  */
-grub_err_t
-grub_script_function_call (grub_script_function_t func, int argc, char **args)
-{
-  grub_err_t ret = 0;
-  struct grub_script_scope *old_scope;
-  struct grub_script_scope new_scope;
-
-  new_scope.argv.argc = argc;
-  new_scope.argv.args = args;
-
-  old_scope = scope;
-  scope = &new_scope;
-
-  ret = grub_script_execute (func->func);
-
-=======
 
   *argv = result;
   return 0;
@@ -492,7 +320,6 @@
   ret = grub_script_execute (func->func);
 
   active_loops = loops;
->>>>>>> ab8ba50d
   scope = old_scope;
   return ret;
 }
@@ -507,11 +334,7 @@
   grub_script_function_t func = 0;
   char errnobuf[18];
   char *cmdname;
-<<<<<<< HEAD
   struct grub_script_argv argv = { 0, 0, 0 };
-=======
-  struct grub_script_argv argv = { 0, 0 };
->>>>>>> ab8ba50d
 
   /* Lookup the command.  */
   if (grub_script_arglist_to_argv (cmdline->arglist, &argv) || ! argv.args[0])
@@ -555,7 +378,6 @@
 
   /* Execute the GRUB command or function.  */
   if (grubcmd)
-<<<<<<< HEAD
     {
       if ((grubcmd->flags & GRUB_COMMAND_FLAG_BLOCKS) &&
 	  (grubcmd->flags & GRUB_COMMAND_FLAG_EXTCMD))
@@ -564,9 +386,6 @@
       else
 	ret = (grubcmd->func) (grubcmd, argv.argc - 1, argv.args + 1);
     }
-=======
-    ret = (grubcmd->func) (grubcmd, argv.argc - 1, argv.args + 1);
->>>>>>> ab8ba50d
   else
     ret = grub_script_function_call (func, argv.argc - 1, argv.args + 1);
 
@@ -592,11 +411,7 @@
   struct grub_script_cmd *cmd;
 
   /* Loop over every command and execute it.  */
-<<<<<<< HEAD
-  for (cmd = list->next; cmd; cmd = cmd->next)
-=======
   for (cmd = list->next; cmd && ! active_breaks; cmd = cmd->next)
->>>>>>> ab8ba50d
     ret = grub_script_execute_cmd (cmd);
 
   return ret;
@@ -630,12 +445,7 @@
 {
   unsigned i;
   grub_err_t result;
-<<<<<<< HEAD
   struct grub_script_argv argv = { 0, 0, 0 };
-=======
-  struct grub_script_argv argv = { 0, 0 };
-
->>>>>>> ab8ba50d
   struct grub_script_cmdfor *cmdfor = (struct grub_script_cmdfor *) cmd;
 
   if (grub_script_arglist_to_argv (cmdfor->words, &argv))
@@ -645,12 +455,6 @@
   result = 0;
   for (i = 0; i < argv.argc; i++)
     {
-<<<<<<< HEAD
-      grub_script_env_set (cmdfor->name->str, argv.args[i]);
-      result = grub_script_execute_cmd (cmdfor->list);
-    }
-
-=======
       if (is_continue && active_breaks == 1)
 	active_breaks = 0;
 
@@ -665,7 +469,6 @@
     active_breaks--;
 
   active_loops--;
->>>>>>> ab8ba50d
   grub_script_argv_free (&argv);
   return result;
 }
@@ -707,11 +510,7 @@
 grub_script_execute_menuentry (struct grub_script_cmd *cmd)
 {
   struct grub_script_cmd_menuentry *cmd_menuentry;
-<<<<<<< HEAD
   struct grub_script_argv argv = { 0, 0, 0 };
-=======
-  struct grub_script_argv argv = { 0, 0 };
->>>>>>> ab8ba50d
 
   cmd_menuentry = (struct grub_script_cmd_menuentry *) cmd;
 
