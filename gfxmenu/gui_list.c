--- conflicted
+++ resolved
@@ -224,26 +224,6 @@
   int descent = grub_font_get_descent (self->item_font);
   int item_height = self->item_height;
 
-<<<<<<< HEAD
-  int total_num_items = self->view->menu->size;
-  int num_shown_items = get_num_shown_items (self);
-  grub_gfxmenu_box_t box = self->menu_box;
-  int width = self->bounds.width;
-  int height = self->bounds.height;
-
-  int box_left_pad = box->get_left_pad (box);
-  int box_top_pad = box->get_top_pad (box);
-  int box_right_pad = box->get_right_pad (box);
-  int box_bottom_pad = box->get_bottom_pad (box);
-
-  box->set_content_size (box,
-                         width - box_left_pad - box_right_pad,
-                         height - box_top_pad - box_bottom_pad);
-
-  box->draw (box, 0, 0);
-
-=======
->>>>>>> b9d28aa0
   make_selected_item_visible (self);
 
   int scrollbar_h_space = drawing_scrollbar ? self->scrollbar_width : 0;
@@ -256,7 +236,7 @@
   int visible_index;
 
   for (visible_index = 0, menu_index = self->first_shown_index;
-       visible_index < num_shown_items && menu_index < self->menu->size;
+       visible_index < num_shown_items && menu_index < self->view->menu->size;
        visible_index++, menu_index++)
     {
       int is_selected = (menu_index == self->view->selected);
@@ -327,7 +307,7 @@
     grub_video_rect_t vpsave2, content_rect;
     int num_shown_items = get_num_shown_items (self);
     int drawing_scrollbar = (self->draw_scrollbar
-			     && (num_shown_items < self->menu->size)
+			     && (num_shown_items < self->view->menu->size)
 			     && check_scrollbar (self));
 
     content_rect.x = box_left_pad;
@@ -346,7 +326,7 @@
     if (drawing_scrollbar)
       draw_scrollbar (self,
 		      self->first_shown_index, num_shown_items,
-		      0, self->menu->size,
+		      0, self->view->menu->size,
 		      content_rect.width - box_right_pad
 		      + self->scrollbar_width,
 		      box_top_pad + self->item_padding,
