/*
 *  GRUB  --  GRand Unified Bootloader
 *  Copyright (C) 2003,2007,2010,2011  Free Software Foundation, Inc.
 *
 *  GRUB is free software: you can redistribute it and/or modify
 *  it under the terms of the GNU General Public License as published by
 *  the Free Software Foundation, either version 3 of the License, or
 *  (at your option) any later version.
 *
 *  GRUB is distributed in the hope that it will be useful,
 *  but WITHOUT ANY WARRANTY; without even the implied warranty of
 *  MERCHANTABILITY or FITNESS FOR A PARTICULAR PURPOSE.  See the
 *  GNU General Public License for more details.
 *
 *  You should have received a copy of the GNU General Public License
 *  along with GRUB.  If not, see <http://www.gnu.org/licenses/>.
 */

#include <grub/cryptodisk.h>
#include <grub/mm.h>
#include <grub/misc.h>
#include <grub/dl.h>
#include <grub/extcmd.h>
#include <grub/i18n.h>
#include <grub/fs.h>
#include <grub/file.h>
#include <grub/procfs.h>

#ifdef GRUB_UTIL
#include <grub/emu/hostdisk.h>
#endif

GRUB_MOD_LICENSE ("GPLv3+");

grub_cryptodisk_dev_t grub_cryptodisk_list;

static const struct grub_arg_option options[] =
  {
    {"uuid", 'u', 0, N_("Mount by UUID."), 0, 0},
    /* TRANSLATORS: It's still restricted to cryptodisks only.  */
    {"all", 'a', 0, N_("Mount all."), 0, 0},
    {"boot", 'b', 0, N_("Mount all volumes with `boot' flag set."), 0, 0},
    {"header", 'H', 0, N_("Read LUKS header from file"), 0, ARG_TYPE_STRING},
    {"keyfile", 'k', 0, N_("Key file"), 0, ARG_TYPE_STRING},
<<<<<<< HEAD
    {"key-size", 'K', 0, N_("Set key size (bits)"), 0, ARG_TYPE_INT},
=======
>>>>>>> 4fec2e5c
    {"keyfile-offset", 'O', 0, N_("Key file offset (bytes)"), 0, ARG_TYPE_INT},
    {"keyfile-size", 'S', 0, N_("Key file data size (bytes)"), 0, ARG_TYPE_INT},
    {"plain", 'p', 0, N_("Plain (no LUKS header)"), 0, ARG_TYPE_NONE},
    {"cipher", 'c', 0, N_("Plain mode cipher"), 0, ARG_TYPE_STRING},
    {"digest", 'd', 0, N_("Plain mode passphrase digest (hash)"), 0, ARG_TYPE_STRING},
    {"offset", 'o', 0, N_("Plain mode data sector offset"), 0, ARG_TYPE_INT},
    {"size", 's', 0, N_("Size of raw device (sectors, defaults to whole device)"), 0, ARG_TYPE_INT},
<<<<<<< HEAD
=======
    {"key-size", 'K', 0, N_("Set key size (bits)"), 0, ARG_TYPE_INT},
>>>>>>> 4fec2e5c
    {0, 0, 0, 0, 0, 0}
  };

/* Our irreducible polynom is x^128+x^7+x^2+x+1. Lowest byte of it is:  */
#define GF_POLYNOM 0x87
static inline int GF_PER_SECTOR (const struct grub_cryptodisk *dev)
{
  return 1U << (dev->log_sector_size - GRUB_CRYPTODISK_GF_LOG_BYTES);
}

static grub_cryptodisk_t cryptodisk_list = NULL;
static grub_uint8_t last_cryptodisk_id = 0;

static void
gf_mul_x (grub_uint8_t *g)
{
  int over = 0, over2 = 0;
  unsigned j;

  for (j = 0; j < GRUB_CRYPTODISK_GF_BYTES; j++)
    {
      over2 = !!(g[j] & 0x80);
      g[j] <<= 1;
      g[j] |= over;
      over = over2;
    }
  if (over)
    g[0] ^= GF_POLYNOM;
}


static void
gf_mul_x_be (grub_uint8_t *g)
{
  int over = 0, over2 = 0;
  int j;

  for (j = (int) GRUB_CRYPTODISK_GF_BYTES - 1; j >= 0; j--)
    {
      over2 = !!(g[j] & 0x80);
      g[j] <<= 1;
      g[j] |= over;
      over = over2;
    }
  if (over)
    g[GRUB_CRYPTODISK_GF_BYTES - 1] ^= GF_POLYNOM;
}

static void
gf_mul_be (grub_uint8_t *o, const grub_uint8_t *a, const grub_uint8_t *b)
{
  unsigned i;
  grub_uint8_t t[GRUB_CRYPTODISK_GF_BYTES];
  grub_memset (o, 0, GRUB_CRYPTODISK_GF_BYTES);
  grub_memcpy (t, b, GRUB_CRYPTODISK_GF_BYTES);
  for (i = 0; i < GRUB_CRYPTODISK_GF_SIZE; i++)
    {
      if (((a[GRUB_CRYPTODISK_GF_BYTES - i / GRUB_CHAR_BIT - 1] >> (i % GRUB_CHAR_BIT))) & 1)
	grub_crypto_xor (o, o, t, GRUB_CRYPTODISK_GF_BYTES);
      gf_mul_x_be (t);
    }
}

<<<<<<< HEAD
void
grub_cryptodisk_uuid_dehyphenate(char *uuid)
{
  char *s, *d;
  for (s=d=uuid;(*d=*s);d+=(*s++!='-'));
=======
int
grub_cryptodisk_uuidcmp(char *uuid_a, char *uuid_b)
{
  while ((*uuid_a != '\0') && (*uuid_b != '\0'))
    {
      while (*uuid_a == '-') uuid_a++;
      while (*uuid_b == '-') uuid_b++;
      if (grub_toupper(*uuid_a) != grub_toupper(*uuid_b)) break;
      uuid_a++;
      uuid_b++;
    }
  return (*uuid_a == '\0') && (*uuid_b == '\0');
>>>>>>> 4fec2e5c
}

static gcry_err_code_t
grub_crypto_pcbc_decrypt (grub_crypto_cipher_handle_t cipher,
			 void *out, void *in, grub_size_t size,
			 void *iv)
{
  grub_uint8_t *inptr, *outptr, *end;
  grub_uint8_t ivt[GRUB_CRYPTO_MAX_CIPHER_BLOCKSIZE];
  grub_size_t blocksize;
  if (!cipher->cipher->decrypt)
    return GPG_ERR_NOT_SUPPORTED;
  blocksize = cipher->cipher->blocksize;
  if (blocksize == 0 || (((blocksize - 1) & blocksize) != 0)
      || ((size & (blocksize - 1)) != 0))
    return GPG_ERR_INV_ARG;
  if (blocksize > GRUB_CRYPTO_MAX_CIPHER_BLOCKSIZE)
    return GPG_ERR_INV_ARG;
  end = (grub_uint8_t *) in + size;
  for (inptr = in, outptr = out; inptr < end;
       inptr += blocksize, outptr += blocksize)
    {
      grub_memcpy (ivt, inptr, blocksize);
      cipher->cipher->decrypt (cipher->ctx, outptr, inptr);
      grub_crypto_xor (outptr, outptr, iv, blocksize);
      grub_crypto_xor (iv, ivt, outptr, blocksize);
    }
  return GPG_ERR_NO_ERROR;
}

static gcry_err_code_t
grub_crypto_pcbc_encrypt (grub_crypto_cipher_handle_t cipher,
			  void *out, void *in, grub_size_t size,
			  void *iv)
{
  grub_uint8_t *inptr, *outptr, *end;
  grub_uint8_t ivt[GRUB_CRYPTO_MAX_CIPHER_BLOCKSIZE];
  grub_size_t blocksize;
  if (!cipher->cipher->encrypt)
    return GPG_ERR_NOT_SUPPORTED;
  blocksize = cipher->cipher->blocksize;
  if (blocksize > GRUB_CRYPTO_MAX_CIPHER_BLOCKSIZE)
    return GPG_ERR_INV_ARG;
  if (blocksize == 0 || (((blocksize - 1) & blocksize) != 0)
      || ((size & (blocksize - 1)) != 0))
    return GPG_ERR_INV_ARG;
  end = (grub_uint8_t *) in + size;
  for (inptr = in, outptr = out; inptr < end;
       inptr += blocksize, outptr += blocksize)
    {
      grub_memcpy (ivt, inptr, blocksize);
      grub_crypto_xor (outptr, outptr, iv, blocksize);
      cipher->cipher->encrypt (cipher->ctx, outptr, inptr);
      grub_crypto_xor (iv, ivt, outptr, blocksize);
    }
  return GPG_ERR_NO_ERROR;
}

struct lrw_sector
{
  grub_uint8_t low[GRUB_CRYPTODISK_GF_BYTES];
  grub_uint8_t high[GRUB_CRYPTODISK_GF_BYTES];
  grub_uint8_t low_byte, low_byte_c;
};

static void
generate_lrw_sector (struct lrw_sector *sec,
		     const struct grub_cryptodisk *dev,
		     const grub_uint8_t *iv)
{
  grub_uint8_t idx[GRUB_CRYPTODISK_GF_BYTES];
  grub_uint16_t c;
  int j;
  grub_memcpy (idx, iv, GRUB_CRYPTODISK_GF_BYTES);
  sec->low_byte = (idx[GRUB_CRYPTODISK_GF_BYTES - 1]
		   & (GF_PER_SECTOR (dev) - 1));
  sec->low_byte_c = (((GF_PER_SECTOR (dev) - 1) & ~sec->low_byte) + 1);
  idx[GRUB_CRYPTODISK_GF_BYTES - 1] &= ~(GF_PER_SECTOR (dev) - 1);
  gf_mul_be (sec->low, dev->lrw_key, idx);
  if (!sec->low_byte)
    return;

  c = idx[GRUB_CRYPTODISK_GF_BYTES - 1] + GF_PER_SECTOR (dev);
  if (c & 0x100)
    {
      for (j = GRUB_CRYPTODISK_GF_BYTES - 2; j >= 0; j--)
	{
	  idx[j]++;
	  if (idx[j] != 0)
	    break;
	}
    }
  idx[GRUB_CRYPTODISK_GF_BYTES - 1] = c;
  gf_mul_be (sec->high, dev->lrw_key, idx);
}

static void __attribute__ ((unused))
lrw_xor (const struct lrw_sector *sec,
	 const struct grub_cryptodisk *dev,
	 grub_uint8_t *b)
{
  unsigned i;

  for (i = 0; i < sec->low_byte_c * GRUB_CRYPTODISK_GF_BYTES;
       i += GRUB_CRYPTODISK_GF_BYTES)
    grub_crypto_xor (b + i, b + i, sec->low, GRUB_CRYPTODISK_GF_BYTES);
  grub_crypto_xor (b, b, dev->lrw_precalc + GRUB_CRYPTODISK_GF_BYTES * sec->low_byte,
		   sec->low_byte_c * GRUB_CRYPTODISK_GF_BYTES);
  if (!sec->low_byte)
    return;

  for (i = sec->low_byte_c * GRUB_CRYPTODISK_GF_BYTES;
       i < (1U << dev->log_sector_size); i += GRUB_CRYPTODISK_GF_BYTES)
    grub_crypto_xor (b + i, b + i, sec->high, GRUB_CRYPTODISK_GF_BYTES);
  grub_crypto_xor (b + sec->low_byte_c * GRUB_CRYPTODISK_GF_BYTES,
		   b + sec->low_byte_c * GRUB_CRYPTODISK_GF_BYTES,
		   dev->lrw_precalc, sec->low_byte * GRUB_CRYPTODISK_GF_BYTES);
}

static gcry_err_code_t
grub_cryptodisk_endecrypt (struct grub_cryptodisk *dev,
			   grub_uint8_t * data, grub_size_t len,
			   grub_disk_addr_t sector, int do_encrypt)
{
  grub_size_t i;
  gcry_err_code_t err;

  if (dev->cipher->cipher->blocksize > GRUB_CRYPTO_MAX_CIPHER_BLOCKSIZE)
    return GPG_ERR_INV_ARG;

  /* The only mode without IV.  */
  if (dev->mode == GRUB_CRYPTODISK_MODE_ECB && !dev->rekey)
    return (do_encrypt ? grub_crypto_ecb_encrypt (dev->cipher, data, data, len)
	    : grub_crypto_ecb_decrypt (dev->cipher, data, data, len));

  for (i = 0; i < len; i += (1U << dev->log_sector_size))
    {
      grub_size_t sz = ((dev->cipher->cipher->blocksize
			 + sizeof (grub_uint32_t) - 1)
			/ sizeof (grub_uint32_t));
      grub_uint32_t iv[(GRUB_CRYPTO_MAX_CIPHER_BLOCKSIZE + 3) / 4];

      if (dev->rekey)
	{
	  grub_uint64_t zone = sector >> dev->rekey_shift;
	  if (zone != dev->last_rekey)
	    {
	      err = dev->rekey (dev, zone);
	      if (err)
		return err;
	      dev->last_rekey = zone;
	    }
	}

      grub_memset (iv, 0, sizeof (iv));
      switch (dev->mode_iv)
	{
	case GRUB_CRYPTODISK_MODE_IV_NULL:
	  break;
	case GRUB_CRYPTODISK_MODE_IV_BYTECOUNT64_HASH:
	  {
	    grub_uint64_t tmp;
	    void *ctx;

	    ctx = grub_zalloc (dev->iv_hash->contextsize);
	    if (!ctx)
	      return GPG_ERR_OUT_OF_MEMORY;

	    tmp = grub_cpu_to_le64 (sector << dev->log_sector_size);
	    dev->iv_hash->init (ctx);
	    dev->iv_hash->write (ctx, dev->iv_prefix, dev->iv_prefix_len);
	    dev->iv_hash->write (ctx, &tmp, sizeof (tmp));
	    dev->iv_hash->final (ctx);

	    grub_memcpy (iv, dev->iv_hash->read (ctx), sizeof (iv));
	    grub_free (ctx);
	  }
	  break;
	case GRUB_CRYPTODISK_MODE_IV_PLAIN64:
	  iv[1] = grub_cpu_to_le32 (sector >> 32);
	case GRUB_CRYPTODISK_MODE_IV_PLAIN:
	  iv[0] = grub_cpu_to_le32 (sector & 0xFFFFFFFF);
	  break;
	case GRUB_CRYPTODISK_MODE_IV_BYTECOUNT64:
	  iv[1] = grub_cpu_to_le32 (sector >> (32 - dev->log_sector_size));
	  iv[0] = grub_cpu_to_le32 ((sector << dev->log_sector_size)
				    & 0xFFFFFFFF);
	  break;
	case GRUB_CRYPTODISK_MODE_IV_BENBI:
	  {
	    grub_uint64_t num = (sector << dev->benbi_log) + 1;
	    iv[sz - 2] = grub_cpu_to_be32 (num >> 32);
	    iv[sz - 1] = grub_cpu_to_be32 (num & 0xFFFFFFFF);
	  }
	  break;
	case GRUB_CRYPTODISK_MODE_IV_ESSIV:
	  iv[0] = grub_cpu_to_le32 (sector & 0xFFFFFFFF);
	  err = grub_crypto_ecb_encrypt (dev->essiv_cipher, iv, iv,
					 dev->cipher->cipher->blocksize);
	  if (err)
	    return err;
	}

      switch (dev->mode)
	{
	case GRUB_CRYPTODISK_MODE_CBC:
	  if (do_encrypt)
	    err = grub_crypto_cbc_encrypt (dev->cipher, data + i, data + i,
					   (1U << dev->log_sector_size), iv);
	  else
	    err = grub_crypto_cbc_decrypt (dev->cipher, data + i, data + i,
					   (1U << dev->log_sector_size), iv);
	  if (err)
	    return err;
	  break;

	case GRUB_CRYPTODISK_MODE_PCBC:
	  if (do_encrypt)
	    err = grub_crypto_pcbc_encrypt (dev->cipher, data + i, data + i,
					    (1U << dev->log_sector_size), iv);
	  else
	    err = grub_crypto_pcbc_decrypt (dev->cipher, data + i, data + i,
					    (1U << dev->log_sector_size), iv);
	  if (err)
	    return err;
	  break;
	case GRUB_CRYPTODISK_MODE_XTS:
	  {
	    unsigned j;
	    err = grub_crypto_ecb_encrypt (dev->secondary_cipher, iv, iv,
					   dev->cipher->cipher->blocksize);
	    if (err)
	      return err;
	    
	    for (j = 0; j < (1U << dev->log_sector_size);
		 j += dev->cipher->cipher->blocksize)
	      {
		grub_crypto_xor (data + i + j, data + i + j, iv,
				 dev->cipher->cipher->blocksize);
		if (do_encrypt)
		  err = grub_crypto_ecb_encrypt (dev->cipher, data + i + j, 
						 data + i + j,
						 dev->cipher->cipher->blocksize);
		else
		  err = grub_crypto_ecb_decrypt (dev->cipher, data + i + j, 
						 data + i + j,
						 dev->cipher->cipher->blocksize);
		if (err)
		  return err;
		grub_crypto_xor (data + i + j, data + i + j, iv,
				 dev->cipher->cipher->blocksize);
		gf_mul_x ((grub_uint8_t *) iv);
	      }
	  }
	  break;
	case GRUB_CRYPTODISK_MODE_LRW:
	  {
	    struct lrw_sector sec;

	    generate_lrw_sector (&sec, dev, (grub_uint8_t *) iv);
	    lrw_xor (&sec, dev, data + i);

	    if (do_encrypt)
	      err = grub_crypto_ecb_encrypt (dev->cipher, data + i, 
					     data + i,
					     (1U << dev->log_sector_size));
	    else
	      err = grub_crypto_ecb_decrypt (dev->cipher, data + i, 
					     data + i,
					     (1U << dev->log_sector_size));
	    if (err)
	      return err;
	    lrw_xor (&sec, dev, data + i);
	  }
	  break;
	case GRUB_CRYPTODISK_MODE_ECB:
	  if (do_encrypt)
	    err = grub_crypto_ecb_encrypt (dev->cipher, data + i, data + i,
					   (1U << dev->log_sector_size));
	  else
	    err = grub_crypto_ecb_decrypt (dev->cipher, data + i, data + i,
					   (1U << dev->log_sector_size));
	  if (err)
	    return err;
	  break;
	default:
	  return GPG_ERR_NOT_IMPLEMENTED;
	}
      sector++;
    }
  return GPG_ERR_NO_ERROR;
}

gcry_err_code_t
grub_cryptodisk_decrypt (struct grub_cryptodisk *dev,
			 grub_uint8_t * data, grub_size_t len,
			 grub_disk_addr_t sector)
{
  return grub_cryptodisk_endecrypt (dev, data, len, sector, 0);
}

gcry_err_code_t
grub_cryptodisk_setkey (grub_cryptodisk_t dev, grub_uint8_t *key, grub_size_t keysize)
{
  gcry_err_code_t err;
  int real_keysize;

  real_keysize = keysize;
  if (dev->mode == GRUB_CRYPTODISK_MODE_XTS)
    real_keysize /= 2;
  if (dev->mode == GRUB_CRYPTODISK_MODE_LRW)
    real_keysize -= dev->cipher->cipher->blocksize;
	
  /* Set the PBKDF2 output as the cipher key.  */
  err = grub_crypto_cipher_set_key (dev->cipher, key, real_keysize);
  if (err)
    return err;
  grub_memcpy (dev->key, key, keysize);
  dev->keysize = keysize;

  /* Configure ESSIV if necessary.  */
  if (dev->mode_iv == GRUB_CRYPTODISK_MODE_IV_ESSIV)
    {
      grub_size_t essiv_keysize = dev->essiv_hash->mdlen;
      grub_uint8_t hashed_key[GRUB_CRYPTO_MAX_MDLEN];
      if (essiv_keysize > GRUB_CRYPTO_MAX_MDLEN)
	return GPG_ERR_INV_ARG;

      grub_crypto_hash (dev->essiv_hash, hashed_key, key, keysize);
      err = grub_crypto_cipher_set_key (dev->essiv_cipher,
					hashed_key, essiv_keysize);
      if (err)
	return err;
    }
  if (dev->mode == GRUB_CRYPTODISK_MODE_XTS)
    {
      err = grub_crypto_cipher_set_key (dev->secondary_cipher,
					key + real_keysize,
					keysize / 2);
      if (err)
	return err;
    }

  if (dev->mode == GRUB_CRYPTODISK_MODE_LRW)
    {
      unsigned i;
      grub_uint8_t idx[GRUB_CRYPTODISK_GF_BYTES];

      grub_free (dev->lrw_precalc);
      grub_memcpy (dev->lrw_key, key + real_keysize,
		   dev->cipher->cipher->blocksize);
      dev->lrw_precalc = grub_malloc ((1U << dev->log_sector_size));
      if (!dev->lrw_precalc)
	return GPG_ERR_OUT_OF_MEMORY;
      grub_memset (idx, 0, GRUB_CRYPTODISK_GF_BYTES);
      for (i = 0; i < (1U << dev->log_sector_size);
	   i += GRUB_CRYPTODISK_GF_BYTES)
	{
	  idx[GRUB_CRYPTODISK_GF_BYTES - 1] = i / GRUB_CRYPTODISK_GF_BYTES;
	  gf_mul_be (dev->lrw_precalc + i, idx, dev->lrw_key);
	}
    }
  return GPG_ERR_NO_ERROR;
}

static int
grub_cryptodisk_iterate (grub_disk_dev_iterate_hook_t hook, void *hook_data,
			 grub_disk_pull_t pull)
{
  grub_cryptodisk_t i;

  if (pull != GRUB_DISK_PULL_NONE)
    return 0;

  for (i = cryptodisk_list; i != NULL; i = i->next)
    {
      char buf[30];
      grub_snprintf (buf, sizeof (buf), "crypto%lu", i->id);
      if (hook (buf, hook_data))
	return 1;
    }

  return GRUB_ERR_NONE;
}

static grub_err_t
grub_cryptodisk_open (const char *name, grub_disk_t disk)
{
  grub_cryptodisk_t dev;

  if (grub_memcmp (name, "crypto", sizeof ("crypto") - 1) != 0)
    return grub_error (GRUB_ERR_UNKNOWN_DEVICE, "No such device");

  if (grub_memcmp (name, "cryptouuid/", sizeof ("cryptouuid/") - 1) == 0)
    {
      grub_cryptodisk_uuid_dehyphenate((char *)name + sizeof ("cryptouuid/"));
      for (dev = cryptodisk_list; dev != NULL; dev = dev->next)
        if (grub_cryptodisk_uuidcmp(name + sizeof ("cryptouuid/") - 1, dev->uuid))
          break;
    }
  else
    {
      unsigned long id = grub_strtoul (name + sizeof ("crypto") - 1, 0, 0);
      if (grub_errno)
	return grub_error (GRUB_ERR_UNKNOWN_DEVICE, "No such device");
      /* Search for requested device in the list of CRYPTODISK devices.  */
      for (dev = cryptodisk_list; dev != NULL; dev = dev->next)
	if (dev->id == id)
	  break;
    }
  if (!dev)
    return grub_error (GRUB_ERR_UNKNOWN_DEVICE, "No such device");

  disk->log_sector_size = dev->log_sector_size;

#ifdef GRUB_UTIL
  if (dev->cheat)
    {
      if (!GRUB_UTIL_FD_IS_VALID (dev->cheat_fd))
	dev->cheat_fd = grub_util_fd_open (dev->cheat, GRUB_UTIL_FD_O_RDONLY);
      if (!GRUB_UTIL_FD_IS_VALID (dev->cheat_fd))
	return grub_error (GRUB_ERR_IO, N_("cannot open `%s': %s"),
			   dev->cheat, grub_util_fd_strerror ());
    }
#endif

  if (!dev->source_disk)
    {
      grub_dprintf ("cryptodisk", "Opening device %s\n", name);
      /* Try to open the source disk and populate the requested disk.  */
      dev->source_disk = grub_disk_open (dev->source);
      if (!dev->source_disk)
	return grub_errno;
    }

  disk->data = dev;
  disk->total_sectors = dev->total_length;
  disk->max_agglomerate = GRUB_DISK_MAX_MAX_AGGLOMERATE;
  disk->id = dev->id;
  dev->ref++;
  return GRUB_ERR_NONE;
}

static void
grub_cryptodisk_close (grub_disk_t disk)
{
  grub_cryptodisk_t dev = (grub_cryptodisk_t) disk->data;
  grub_dprintf ("cryptodisk", "Closing disk\n");

  dev->ref--;

  if (dev->ref != 0)
    return;
#ifdef GRUB_UTIL
  if (dev->cheat)
    {
      grub_util_fd_close (dev->cheat_fd);
      dev->cheat_fd = GRUB_UTIL_FD_INVALID;
    }
#endif
  grub_disk_close (dev->source_disk);
  dev->source_disk = NULL;
}

static grub_err_t
grub_cryptodisk_read (grub_disk_t disk, grub_disk_addr_t sector,
		      grub_size_t size, char *buf)
{
  grub_cryptodisk_t dev = (grub_cryptodisk_t) disk->data;
  grub_err_t err;
  gcry_err_code_t gcry_err;

#ifdef GRUB_UTIL
  if (dev->cheat)
    {
      int r;
      r = grub_util_fd_seek (dev->cheat_fd, sector << disk->log_sector_size);
      if (r)
	return grub_error (GRUB_ERR_BAD_DEVICE, N_("cannot seek `%s': %s"),
			   dev->cheat, grub_util_fd_strerror ());
      if (grub_util_fd_read (dev->cheat_fd, buf, size << disk->log_sector_size)
	  != (ssize_t) (size << disk->log_sector_size))
	return grub_error (GRUB_ERR_READ_ERROR, N_("cannot read `%s': %s"),
			   dev->cheat, grub_util_fd_strerror ());
      return GRUB_ERR_NONE;
    }
#endif

  grub_dprintf ("cryptodisk",
		"Reading %" PRIuGRUB_SIZE " sectors from sector 0x%"
		PRIxGRUB_UINT64_T " with offset of %" PRIuGRUB_UINT64_T "\n",
		size, sector, dev->offset);

  err = grub_disk_read (dev->source_disk,
			(sector << (disk->log_sector_size
				   - GRUB_DISK_SECTOR_BITS)) + dev->offset, 0,
			size << disk->log_sector_size, buf);
  if (err)
    {
      grub_dprintf ("cryptodisk", "grub_disk_read failed with error %d\n", err);
      return err;
    }
  gcry_err = grub_cryptodisk_endecrypt (dev, (grub_uint8_t *) buf,
					size << disk->log_sector_size,
					sector, 0);
  return grub_crypto_gcry_error (gcry_err);
}

static grub_err_t
grub_cryptodisk_write (grub_disk_t disk, grub_disk_addr_t sector,
		       grub_size_t size, const char *buf)
{
  grub_cryptodisk_t dev = (grub_cryptodisk_t) disk->data;
  gcry_err_code_t gcry_err;
  char *tmp;
  grub_err_t err;

#ifdef GRUB_UTIL
  if (dev->cheat)
    {
      int r;
      r = grub_util_fd_seek (dev->cheat_fd, sector << disk->log_sector_size);
      if (r)
	return grub_error (GRUB_ERR_BAD_DEVICE, N_("cannot seek `%s': %s"),
			   dev->cheat, grub_util_fd_strerror ());
      if (grub_util_fd_write (dev->cheat_fd, buf, size << disk->log_sector_size)
	  != (ssize_t) (size << disk->log_sector_size))
	return grub_error (GRUB_ERR_READ_ERROR, N_("cannot read `%s': %s"),
			   dev->cheat, grub_util_fd_strerror ());
      return GRUB_ERR_NONE;
    }
#endif

  tmp = grub_malloc (size << disk->log_sector_size);
  if (!tmp)
    return grub_errno;
  grub_memcpy (tmp, buf, size << disk->log_sector_size);

  grub_dprintf ("cryptodisk",
		"Writing %" PRIuGRUB_SIZE " sectors to sector 0x%"
		PRIxGRUB_UINT64_T " with offset of %" PRIuGRUB_UINT64_T "\n",
		size, sector, dev->offset);

  gcry_err = grub_cryptodisk_endecrypt (dev, (grub_uint8_t *) tmp,
					size << disk->log_sector_size,
					sector, 1);
  if (gcry_err)
    {
      grub_free (tmp);
      return grub_crypto_gcry_error (gcry_err);
    }

  /* Since ->write was called so disk.mod is loaded but be paranoid  */
  
  if (grub_disk_write_weak)
    err = grub_disk_write_weak (dev->source_disk,
				(sector << (disk->log_sector_size
					    - GRUB_DISK_SECTOR_BITS))
				+ dev->offset,
				0, size << disk->log_sector_size, tmp);
  else
    err = grub_error (GRUB_ERR_BUG, "disk.mod not loaded");
  grub_free (tmp);
  return err;
}

#ifdef GRUB_UTIL
static grub_disk_memberlist_t
grub_cryptodisk_memberlist (grub_disk_t disk)
{
  grub_cryptodisk_t dev = (grub_cryptodisk_t) disk->data;
  grub_disk_memberlist_t list = NULL;

  list = grub_malloc (sizeof (*list));
  if (list)
    {
      list->disk = dev->source_disk;
      list->next = NULL;
    }

  return list;
}
#endif

static void
cryptodisk_cleanup (void)
{
#if 0
  grub_cryptodisk_t dev = cryptodisk_list;
  grub_cryptodisk_t tmp;

  while (dev != NULL)
    {
      grub_free (dev->source);
      grub_free (dev->cipher);
      grub_free (dev->secondary_cipher);
      grub_free (dev->essiv_cipher);
      tmp = dev->next;
      grub_free (dev);
      dev = tmp;
    }
#endif
}

grub_err_t
grub_cryptodisk_insert (grub_cryptodisk_t newdev, const char *name,
			grub_disk_t source)
{
  newdev->source = grub_strdup (name);
  if (!newdev->source)
    {
      grub_free (newdev);
      return grub_errno;
    }

  newdev->id = last_cryptodisk_id++;
  newdev->source_id = source->id;
  newdev->source_dev_id = source->dev->id;
  newdev->next = cryptodisk_list;
  cryptodisk_list = newdev;

  return GRUB_ERR_NONE;
}

grub_cryptodisk_t
grub_cryptodisk_get_by_uuid (const char *uuid)
{
  grub_cryptodisk_t dev;
  for (dev = cryptodisk_list; dev != NULL; dev = dev->next)
    if (grub_cryptodisk_uuidcmp(dev->uuid, uuid))
      return dev;
  return NULL;
}

grub_cryptodisk_t
grub_cryptodisk_get_by_source_disk (grub_disk_t disk)
{
  grub_cryptodisk_t dev;
  for (dev = cryptodisk_list; dev != NULL; dev = dev->next)
    if (dev->source_id == disk->id && dev->source_dev_id == disk->dev->id)
      return dev;
  return NULL;
}

#ifdef GRUB_UTIL
grub_err_t
grub_cryptodisk_cheat_insert (grub_cryptodisk_t newdev, const char *name,
			      grub_disk_t source, const char *cheat)
{
  newdev->cheat = grub_strdup (cheat);
  newdev->source = grub_strdup (name);
  if (!newdev->source || !newdev->cheat)
    {
      grub_free (newdev->source);
      grub_free (newdev->cheat);
      return grub_errno;
    }

  newdev->cheat_fd = GRUB_UTIL_FD_INVALID;
  newdev->source_id = source->id;
  newdev->source_dev_id = source->dev->id;
  newdev->id = last_cryptodisk_id++;
  newdev->next = cryptodisk_list;
  cryptodisk_list = newdev;

  return GRUB_ERR_NONE;
}

void
grub_util_cryptodisk_get_abstraction (grub_disk_t disk,
				      void (*cb) (const char *val, void *data),
				      void *data)
{
  grub_cryptodisk_t dev = (grub_cryptodisk_t) disk->data;

  cb ("cryptodisk", data);
  cb (dev->modname, data);

  if (dev->cipher)
    cb (dev->cipher->cipher->modname, data);
  if (dev->secondary_cipher)
    cb (dev->secondary_cipher->cipher->modname, data);
  if (dev->essiv_cipher)
    cb (dev->essiv_cipher->cipher->modname, data);
  if (dev->hash)
    cb (dev->hash->modname, data);
  if (dev->essiv_hash)
    cb (dev->essiv_hash->modname, data);
  if (dev->iv_hash)
    cb (dev->iv_hash->modname, data);
}

const char *
grub_util_cryptodisk_get_uuid (grub_disk_t disk)
{
  grub_cryptodisk_t dev = (grub_cryptodisk_t) disk->data;
  return dev->uuid;
}

#endif

static int check_boot, have_it;
static char *search_uuid;
static grub_file_t hdr;
static grub_uint8_t *key, keyfile_buffer[GRUB_CRYPTODISK_MAX_KEYFILE_SIZE];
static grub_size_t keyfile_size;

static void
cryptodisk_close (grub_cryptodisk_t dev)
{
  grub_crypto_cipher_close (dev->cipher);
  grub_crypto_cipher_close (dev->secondary_cipher);
  grub_crypto_cipher_close (dev->essiv_cipher);
  grub_free (dev);
}

static grub_err_t
grub_cryptodisk_scan_device_real (const char *name, grub_disk_t source)
{
  grub_err_t err;
  grub_cryptodisk_t dev;
  grub_cryptodisk_dev_t cr;

  dev = grub_cryptodisk_get_by_source_disk (source);

  if (dev)
    return GRUB_ERR_NONE;

  FOR_CRYPTODISK_DEVS (cr)
  {
    dev = cr->scan (source, search_uuid, check_boot, hdr);
    if (grub_errno)
      return grub_errno;
    if (!dev)
      continue;
    
    err = cr->recover_key (source, dev, hdr, key, keyfile_size);
    if (err)
    {
      cryptodisk_close (dev);
      return err;
    }

    grub_cryptodisk_insert (dev, name, source);

    have_it = 1;

    return GRUB_ERR_NONE;
  }
  return GRUB_ERR_NONE;
}

#ifdef GRUB_UTIL
#include <grub/util/misc.h>
grub_err_t
grub_cryptodisk_cheat_mount (const char *sourcedev, const char *cheat)
{
  grub_err_t err;
  grub_cryptodisk_t dev;
  grub_cryptodisk_dev_t cr;
  grub_disk_t source;

  /* Try to open disk.  */
  source = grub_disk_open (sourcedev);
  if (!source)
    return grub_errno;

  dev = grub_cryptodisk_get_by_source_disk (source);

  if (dev)
    {
      grub_disk_close (source);	
      return GRUB_ERR_NONE;
    }

  FOR_CRYPTODISK_DEVS (cr)
  {
    dev = cr->scan (source, search_uuid, check_boot,0);
    if (grub_errno)
      return grub_errno;
    if (!dev)
      continue;

    grub_util_info ("cheatmounted %s (%s) at %s", sourcedev, dev->modname,
		    cheat);
    err = grub_cryptodisk_cheat_insert (dev, sourcedev, source, cheat);
    grub_disk_close (source);
    if (err)
      grub_free (dev);

    return GRUB_ERR_NONE;
  }

  grub_disk_close (source);

  return GRUB_ERR_NONE;
}
#endif

static int
grub_cryptodisk_scan_device (const char *name,
			     void *data __attribute__ ((unused)))
{
  grub_err_t err;
  grub_disk_t source;

  /* Try to open disk.  */
  source = grub_disk_open (name);
  if (!source)
    {
      grub_print_error ();
      return 0;
    }

  err = grub_cryptodisk_scan_device_real (name, source);

  grub_disk_close (source);
  
  if (err)
    grub_print_error ();
  return have_it && search_uuid ? 1 : 0;
}

/* Hashes a passphrase into a key and stores it with cipher. */
static gcry_err_code_t
set_passphrase (grub_cryptodisk_t dev, grub_size_t keysize, const char *passphrase)
{
  grub_uint8_t derived_hash[GRUB_CRYPTODISK_MAX_KEYLEN * 2], *dh = derived_hash;
  char *p;
  unsigned int round, i;
  unsigned int len, size;

  /* Need no passphrase if there's no key */
  if (keysize == 0)
    return GPG_ERR_INV_KEYLEN;

  /* Hack to support the "none" hash */
  if (dev->hash)
    len = dev->hash->mdlen;
  else
    len = grub_strlen (passphrase);

  if (keysize > GRUB_CRYPTODISK_MAX_KEYLEN || len > GRUB_CRYPTODISK_MAX_KEYLEN)
    return GPG_ERR_INV_KEYLEN;

  p = grub_malloc (grub_strlen (passphrase) + 2 + keysize / len);
  if (!p)
    return grub_errno;

  for (round = 0, size = keysize; size; round++, dh += len, size -= len)
    {
      for (i = 0; i < round; i++)
	p[i] = 'A';

      grub_strcpy (p + i, passphrase);

      if (len > size)
	len = size;

      grub_crypto_hash (dev->hash, dh, p, grub_strlen (p));
    }

  return grub_cryptodisk_setkey (dev, derived_hash, keysize);
}

static grub_err_t
grub_cmd_cryptomount (grub_extcmd_context_t ctxt, int argc, char **args)
{
  struct grub_arg_list *state = ctxt->state;

  if (argc < 1 && !state[1].set && !state[2].set)
    return grub_error (GRUB_ERR_BAD_ARGUMENT, "device name required");

  if (state[3].set) /* LUKS detached header */
    {
      if (state[0].set) /* Cannot use UUID lookup with detached header */
        return GRUB_ERR_BAD_ARGUMENT;

      hdr = grub_file_open (state[3].arg);
      if (!hdr)
        return grub_errno;
    }
  else
    hdr = NULL;

  have_it = 0;
<<<<<<< HEAD

  if (state[4].set) /* Key file */
    {
      grub_file_t keyfile;
      int keyfile_offset;

      key = keyfile_buffer;
      keyfile_offset = state[6].set ? grub_strtoul (state[6].arg, 0, 0) : 0;
      keyfile_size = state[7].set ? grub_strtoul (state[7].arg, 0, 0) : \
		                             GRUB_CRYPTODISK_MAX_KEYFILE_SIZE;

      keyfile = grub_file_open (state[4].arg);
      if (!keyfile)
        return grub_errno;

      if (grub_file_seek (keyfile, keyfile_offset) == (grub_off_t)-1)
        return grub_errno;

      keyfile_size = grub_file_read (keyfile, key, keyfile_size);
      if (keyfile_size == (grub_size_t)-1)
         return grub_errno;
    }
  else
    key = NULL;
=======
  key = NULL;

  if (state[4].set) /* Key file; fails back to passphrase entry */
    {
      grub_file_t keyfile;
      int keyfile_offset;
      grub_size_t requested_keyfile_size;

      requested_keyfile_size = state[6].set ? grub_strtoul(state[6].arg, 0, 0) : 0;

      if (requested_keyfile_size > GRUB_CRYPTODISK_MAX_KEYFILE_SIZE)
        grub_printf (N_("Key file size exceeds maximum (%llu)\n"), \
	                     (unsigned long long) GRUB_CRYPTODISK_MAX_KEYFILE_SIZE);
      else
        {
          keyfile_offset = state[5].set ? grub_strtoul (state[5].arg, 0, 0) : 0;
          keyfile_size = requested_keyfile_size ? requested_keyfile_size : \
		                             GRUB_CRYPTODISK_MAX_KEYFILE_SIZE;

          keyfile = grub_file_open (state[4].arg);
          if (!keyfile)
            grub_printf (N_("Unable to open key file %s\n"), state[4].arg);
          else if (grub_file_seek (keyfile, keyfile_offset) == (grub_off_t)-1)
            grub_printf (N_("Unable to seek to offset %d in key file\n"), keyfile_offset);
          else
            {
              keyfile_size = grub_file_read (keyfile, keyfile_buffer, keyfile_size);
              if (keyfile_size == (grub_size_t)-1)
                 grub_printf (N_("Error reading key file\n"));
	      else if (requested_keyfile_size && (keyfile_size != requested_keyfile_size))
                 grub_printf (N_("Cannot read %llu bytes for key file (read %llu bytes)\n"),
                                                (unsigned long long) requested_keyfile_size,
						(unsigned long long) keyfile_size);
              else
                key = keyfile_buffer;
	    }
        }
    }
>>>>>>> 4fec2e5c

  if (state[0].set)
    {
      grub_cryptodisk_t dev;

      grub_cryptodisk_uuid_dehyphenate(args[0]);
      dev = grub_cryptodisk_get_by_uuid (args[0]);
      if (dev)
	{
	  grub_dprintf ("cryptodisk",
			"already mounted as crypto%lu\n", dev->id);
	  return GRUB_ERR_NONE;
	}

      check_boot = state[2].set;
      search_uuid = args[0];
      grub_device_iterate (&grub_cryptodisk_scan_device, NULL);
      search_uuid = NULL;

      if (!have_it)
	return grub_error (GRUB_ERR_BAD_ARGUMENT, "no such cryptodisk found");
      return GRUB_ERR_NONE;
    }
  else if (state[1].set || (argc == 0 && state[2].set))
    {
      search_uuid = NULL;
      check_boot = state[2].set;
      grub_device_iterate (&grub_cryptodisk_scan_device, NULL);
      search_uuid = NULL;
      return GRUB_ERR_NONE;
    }
  else
    {
      grub_err_t err;
      grub_disk_t disk;
      grub_cryptodisk_t dev;
      char *diskname;
      char *disklast;

      search_uuid = NULL;
      check_boot = state[2].set;
      diskname = args[0];
      if (diskname[0] == '(' && *(disklast = &diskname[grub_strlen (diskname) - 1]) == ')')
	{
	  *disklast = '\0';
	  disk = grub_disk_open (diskname + 1);
	  *disklast = ')';
	}
      else
	disk = grub_disk_open (diskname);
      if (!disk)
	return grub_errno;

      dev = grub_cryptodisk_get_by_source_disk (disk);
      if (dev)
	{
	  grub_dprintf ("cryptodisk", "already mounted as crypto%lu\n", dev->id);
	  grub_disk_close (disk);
	  return GRUB_ERR_NONE;
	}

<<<<<<< HEAD
      if (state[8].set) /* Plain mode */
=======
      if (state[7].set) /* Plain mode */
>>>>>>> 4fec2e5c
        {
          char *cipher;
          char *mode;
          char *digest;
          int offset, size, key_size;

<<<<<<< HEAD
          cipher = grub_strdup (state[9].set ? state[9].arg : GRUB_CRYPTODISK_PLAIN_CIPHER);
          digest = grub_strdup (state[10].set ? state[10].arg : GRUB_CRYPTODISK_PLAIN_DIGEST);
          offset = state[11].set ? grub_strtoul (state[11].arg, 0, 0) : 0;
          size   = state[12].set ? grub_strtoul (state[12].arg, 0, 0) : 0;
          key_size = ( state[5].set ? grub_strtoul (state[5].arg, 0, 0) \
=======
          cipher = grub_strdup (state[8].set ? state[8].arg : GRUB_CRYPTODISK_PLAIN_CIPHER);
          digest = grub_strdup (state[9].set ? state[9].arg : GRUB_CRYPTODISK_PLAIN_DIGEST);
          offset = state[10].set ? grub_strtoul (state[10].arg, 0, 0) : 0;
          size   = state[11].set ? grub_strtoul (state[11].arg, 0, 0) : 0;
          key_size = ( state[12].set ? grub_strtoul (state[12].arg, 0, 0) \
>>>>>>> 4fec2e5c
			             : GRUB_CRYPTODISK_PLAIN_KEYSIZE ) / 8;

          /* no strtok, do it manually */
          mode = grub_strchr(cipher,'-');
          if (!mode)
            return GRUB_ERR_BAD_ARGUMENT;
          else
            *mode++ = 0;

<<<<<<< HEAD
          grub_printf ("\nCipher='%s' mode='%s'\n", cipher, mode);
=======
>>>>>>> 4fec2e5c
          dev = grub_cryptodisk_create (disk, NULL, cipher, mode, digest);

          dev->offset = offset;
	  if (size) dev->total_length = size;

          if (key)
	    {
              err = grub_cryptodisk_setkey (dev, key, key_size);
              if (err)
                return err;
	    }
	  else
	    {
              char passphrase[GRUB_CRYPTODISK_MAX_PASSPHRASE] = "";

              grub_printf_ (N_("Enter passphrase for %s: "), diskname);
              if (!grub_password_get (passphrase, GRUB_CRYPTODISK_MAX_PASSPHRASE))
                return grub_error (GRUB_ERR_BAD_ARGUMENT, "Passphrase not supplied");

              err = set_passphrase (dev, key_size, passphrase);
              if (err)
                {
                  grub_crypto_cipher_close (dev->cipher);
                  return err;
                }
	    }

          grub_cryptodisk_insert (dev, diskname, disk);

          grub_free (cipher);
          grub_free (digest);

          err = GRUB_ERR_NONE;
        }
      else
        err = grub_cryptodisk_scan_device_real (args[0], disk);

      grub_disk_close (disk);

      return err;
    }
}

static struct grub_disk_dev grub_cryptodisk_dev = {
  .name = "cryptodisk",
  .id = GRUB_DISK_DEVICE_CRYPTODISK_ID,
  .iterate = grub_cryptodisk_iterate,
  .open = grub_cryptodisk_open,
  .close = grub_cryptodisk_close,
  .read = grub_cryptodisk_read,
  .write = grub_cryptodisk_write,
#ifdef GRUB_UTIL
  .memberlist = grub_cryptodisk_memberlist,
#endif
  .next = 0
};

static char
hex (grub_uint8_t val)
{
  if (val < 10)
    return '0' + val;
  return 'a' + val - 10;
}

/* Open a file named NAME and initialize FILE.  */
static char *
luks_script_get (grub_size_t *sz)
{
  grub_cryptodisk_t i;
  grub_size_t size = 0;
  char *ptr, *ret;

  *sz = 0;

  for (i = cryptodisk_list; i != NULL; i = i->next)
    if (grub_strcmp (i->modname, "luks") == 0)
      {
	size += sizeof ("luks_mount ");
	size += grub_strlen (i->uuid);
	size += grub_strlen (i->cipher->cipher->name);
	size += 54;
	if (i->essiv_hash)
	  size += grub_strlen (i->essiv_hash->name);
	size += i->keysize * 2;
      }

  ret = grub_malloc (size + 1);
  if (!ret)
    return 0;

  ptr = ret;

  for (i = cryptodisk_list; i != NULL; i = i->next)
    if (grub_strcmp (i->modname, "luks") == 0)
      {
	unsigned j;
	const char *iptr;
	ptr = grub_stpcpy (ptr, "luks_mount ");
	ptr = grub_stpcpy (ptr, i->uuid);
	*ptr++ = ' ';
	grub_snprintf (ptr, 21, "%" PRIuGRUB_UINT64_T " ", i->offset);
	while (*ptr)
	  ptr++;
	for (iptr = i->cipher->cipher->name; *iptr; iptr++)
	  *ptr++ = grub_tolower (*iptr);
	switch (i->mode)
	  {
	  case GRUB_CRYPTODISK_MODE_ECB:
	    ptr = grub_stpcpy (ptr, "-ecb"); 
	    break;
	  case GRUB_CRYPTODISK_MODE_CBC:
	    ptr = grub_stpcpy (ptr, "-cbc");
	    break;
	  case GRUB_CRYPTODISK_MODE_PCBC:
	    ptr = grub_stpcpy (ptr, "-pcbc");
	    break;
	  case GRUB_CRYPTODISK_MODE_XTS:
	    ptr = grub_stpcpy (ptr, "-xts");
	    break;
	  case GRUB_CRYPTODISK_MODE_LRW:
	    ptr = grub_stpcpy (ptr, "-lrw");
	    break;
	  }

	switch (i->mode_iv)
	  {
	  case GRUB_CRYPTODISK_MODE_IV_NULL:
	    ptr = grub_stpcpy (ptr, "-null"); 
	    break;
	  case GRUB_CRYPTODISK_MODE_IV_PLAIN:
	    ptr = grub_stpcpy (ptr, "-plain"); 
	    break;
	  case GRUB_CRYPTODISK_MODE_IV_PLAIN64:
	    ptr = grub_stpcpy (ptr, "-plain64"); 
	    break;
	  case GRUB_CRYPTODISK_MODE_IV_BENBI:
	    ptr = grub_stpcpy (ptr, "-benbi"); 
	    break;
	  case GRUB_CRYPTODISK_MODE_IV_ESSIV:
	    ptr = grub_stpcpy (ptr, "-essiv:"); 
	    ptr = grub_stpcpy (ptr, i->essiv_hash->name);
	    break;
	  case GRUB_CRYPTODISK_MODE_IV_BYTECOUNT64:
	  case GRUB_CRYPTODISK_MODE_IV_BYTECOUNT64_HASH:
	    break;
	  }
	*ptr++ = ' ';
	for (j = 0; j < i->keysize; j++)
	  {
	    *ptr++ = hex (i->key[j] >> 4);
	    *ptr++ = hex (i->key[j] & 0xf);
	  }
	*ptr++ = '\n';
      }
  *ptr = '\0';
  *sz = ptr - ret;
  return ret;
}

struct grub_procfs_entry luks_script =
{
  .name = "luks_script",
  .get_contents = luks_script_get
};

grub_cryptodisk_t
grub_cryptodisk_create (grub_disk_t disk, char *uuid,
		   char *ciphername, char *ciphermode, char *hashspec)
{
  grub_cryptodisk_t newdev;
  char *cipheriv = NULL;
  grub_crypto_cipher_handle_t cipher = NULL, secondary_cipher = NULL;
  grub_crypto_cipher_handle_t essiv_cipher = NULL;
  const gcry_md_spec_t *hash = NULL, *essiv_hash = NULL;
  const struct gcry_cipher_spec *ciph;
  grub_cryptodisk_mode_t mode;
  grub_cryptodisk_mode_iv_t mode_iv = GRUB_CRYPTODISK_MODE_IV_PLAIN64;
  int benbi_log = 0;

  if (!uuid)
    uuid = (char*)"00000000000000000000000000000000";

  ciph = grub_crypto_lookup_cipher_by_name (ciphername);
  if (!ciph)
    {
      grub_error (GRUB_ERR_FILE_NOT_FOUND, "Cipher %s isn't available",
		  ciphername);
      return NULL;
    }

  /* Configure the cipher used for the bulk data.  */
  cipher = grub_crypto_cipher_open (ciph);
  if (!cipher)
    return NULL;

  /* Configure the cipher mode.  */
  if (grub_strcmp (ciphermode, "ecb") == 0)
    {
      mode = GRUB_CRYPTODISK_MODE_ECB;
      mode_iv = GRUB_CRYPTODISK_MODE_IV_PLAIN;
      cipheriv = NULL;
    }
  else if (grub_strcmp (ciphermode, "plain") == 0)
    {
      mode = GRUB_CRYPTODISK_MODE_CBC;
      mode_iv = GRUB_CRYPTODISK_MODE_IV_PLAIN;
      cipheriv = NULL;
    }
  else if (grub_memcmp (ciphermode, "cbc-", sizeof ("cbc-") - 1) == 0)
    {
      mode = GRUB_CRYPTODISK_MODE_CBC;
      cipheriv = ciphermode + sizeof ("cbc-") - 1;
    }
  else if (grub_memcmp (ciphermode, "pcbc-", sizeof ("pcbc-") - 1) == 0)
    {
      mode = GRUB_CRYPTODISK_MODE_PCBC;
      cipheriv = ciphermode + sizeof ("pcbc-") - 1;
    }
  else if (grub_memcmp (ciphermode, "xts-", sizeof ("xts-") - 1) == 0)
    {
      mode = GRUB_CRYPTODISK_MODE_XTS;
      cipheriv = ciphermode + sizeof ("xts-") - 1;
      secondary_cipher = grub_crypto_cipher_open (ciph);
      if (!secondary_cipher)
	{
	  grub_crypto_cipher_close (cipher);
	  return NULL;
	}
      if (cipher->cipher->blocksize != GRUB_CRYPTODISK_GF_BYTES)
	{
	  grub_error (GRUB_ERR_BAD_ARGUMENT, "Unsupported XTS block size: %d",
		      cipher->cipher->blocksize);
	  grub_crypto_cipher_close (cipher);
	  grub_crypto_cipher_close (secondary_cipher);
	  return NULL;
	}
      if (secondary_cipher->cipher->blocksize != GRUB_CRYPTODISK_GF_BYTES)
	{
	  grub_crypto_cipher_close (cipher);
	  grub_error (GRUB_ERR_BAD_ARGUMENT, "Unsupported XTS block size: %d",
		      secondary_cipher->cipher->blocksize);
	  grub_crypto_cipher_close (secondary_cipher);
	  return NULL;
	}
    }
  else if (grub_memcmp (ciphermode, "lrw-", sizeof ("lrw-") - 1) == 0)
    {
      mode = GRUB_CRYPTODISK_MODE_LRW;
      cipheriv = ciphermode + sizeof ("lrw-") - 1;
      if (cipher->cipher->blocksize != GRUB_CRYPTODISK_GF_BYTES)
	{
	  grub_error (GRUB_ERR_BAD_ARGUMENT, "Unsupported LRW block size: %d",
		      cipher->cipher->blocksize);
	  grub_crypto_cipher_close (cipher);
	  return NULL;
	}
    }
  else
    {
      grub_crypto_cipher_close (cipher);
      grub_error (GRUB_ERR_BAD_ARGUMENT, "Unknown cipher mode: %s",
		  ciphermode);
      return NULL;
    }

  if (cipheriv == NULL);
  else if (grub_memcmp (cipheriv, "plain", sizeof ("plain") - 1) == 0)
      mode_iv = GRUB_CRYPTODISK_MODE_IV_PLAIN;
  else if (grub_memcmp (cipheriv, "plain64", sizeof ("plain64") - 1) == 0)
      mode_iv = GRUB_CRYPTODISK_MODE_IV_PLAIN64;
  else if (grub_memcmp (cipheriv, "benbi", sizeof ("benbi") - 1) == 0)
    {
      if (cipher->cipher->blocksize & (cipher->cipher->blocksize - 1)
	  || cipher->cipher->blocksize == 0)
	grub_error (GRUB_ERR_BAD_ARGUMENT, "Unsupported benbi blocksize: %d",
		    cipher->cipher->blocksize);
	/* FIXME should we return an error here? */
      for (benbi_log = 0;
	   (cipher->cipher->blocksize << benbi_log) < GRUB_DISK_SECTOR_SIZE;
	   benbi_log++);
      mode_iv = GRUB_CRYPTODISK_MODE_IV_BENBI;
    }
  else if (grub_memcmp (cipheriv, "null", sizeof ("null") - 1) == 0)
      mode_iv = GRUB_CRYPTODISK_MODE_IV_NULL;
  else if (grub_memcmp (cipheriv, "essiv:", sizeof ("essiv:") - 1) == 0)
    {
      char *hash_str = cipheriv + 6;

      mode_iv = GRUB_CRYPTODISK_MODE_IV_ESSIV;

      /* Configure the hash and cipher used for ESSIV.  */
      essiv_hash = grub_crypto_lookup_md_by_name (hash_str);
      if (!essiv_hash)
	{
	  grub_crypto_cipher_close (cipher);
	  grub_crypto_cipher_close (secondary_cipher);
	  grub_error (GRUB_ERR_FILE_NOT_FOUND,
		      "Couldn't load %s hash", hash_str);
	  return NULL;
	}
      essiv_cipher = grub_crypto_cipher_open (ciph);
      if (!essiv_cipher)
	{
	  grub_crypto_cipher_close (cipher);
	  grub_crypto_cipher_close (secondary_cipher);
	  return NULL;
	}
    }
  else
    {
      grub_crypto_cipher_close (cipher);
      grub_crypto_cipher_close (secondary_cipher);
      grub_error (GRUB_ERR_BAD_ARGUMENT, "Unknown IV mode: %s",
		  cipheriv);
      return NULL;
    }

  /* Configure the passphrase hash (LUKS also uses AF splitter and HMAC).  */
  hash = grub_crypto_lookup_md_by_name (hashspec);
  if (!hash)
    {
      grub_crypto_cipher_close (cipher);
      grub_crypto_cipher_close (essiv_cipher);
      grub_crypto_cipher_close (secondary_cipher);
      grub_error (GRUB_ERR_FILE_NOT_FOUND, "Couldn't load %s hash",
		  hashspec);
      return NULL;
    }

  newdev = grub_zalloc (sizeof (struct grub_cryptodisk));
  if (!newdev)
    {
      grub_crypto_cipher_close (cipher);
      grub_crypto_cipher_close (essiv_cipher);
      grub_crypto_cipher_close (secondary_cipher);
      return NULL;
    }
  newdev->cipher = cipher;
  newdev->offset = 0;
  newdev->source_disk = NULL;
  newdev->benbi_log = benbi_log;
  newdev->mode = mode;
  newdev->mode_iv = mode_iv;
  newdev->secondary_cipher = secondary_cipher;
  newdev->essiv_cipher = essiv_cipher;
  newdev->essiv_hash = essiv_hash;
  newdev->hash = hash;
  newdev->log_sector_size = 9;
  newdev->total_length = grub_disk_get_size (disk) - newdev->offset;
  grub_memcpy (newdev->uuid, uuid, sizeof (newdev->uuid));
  COMPILE_TIME_ASSERT (sizeof (newdev->uuid) >= sizeof (uuid));

  return newdev;
}

static grub_extcmd_t cmd;

GRUB_MOD_INIT (cryptodisk)
{
  grub_disk_dev_register (&grub_cryptodisk_dev);
  cmd = grub_register_extcmd ("cryptomount", grub_cmd_cryptomount, 0,
			      N_("SOURCE|-u UUID|-a|-b|-H file|-p -c cipher -d digest"),
			      N_("Mount a crypto device."), options);
  grub_procfs_register ("luks_script", &luks_script);
}

GRUB_MOD_FINI (cryptodisk)
{
  grub_disk_dev_unregister (&grub_cryptodisk_dev);
  cryptodisk_cleanup ();
  grub_procfs_unregister (&luks_script);
}<|MERGE_RESOLUTION|>--- conflicted
+++ resolved
@@ -42,10 +42,6 @@
     {"boot", 'b', 0, N_("Mount all volumes with `boot' flag set."), 0, 0},
     {"header", 'H', 0, N_("Read LUKS header from file"), 0, ARG_TYPE_STRING},
     {"keyfile", 'k', 0, N_("Key file"), 0, ARG_TYPE_STRING},
-<<<<<<< HEAD
-    {"key-size", 'K', 0, N_("Set key size (bits)"), 0, ARG_TYPE_INT},
-=======
->>>>>>> 4fec2e5c
     {"keyfile-offset", 'O', 0, N_("Key file offset (bytes)"), 0, ARG_TYPE_INT},
     {"keyfile-size", 'S', 0, N_("Key file data size (bytes)"), 0, ARG_TYPE_INT},
     {"plain", 'p', 0, N_("Plain (no LUKS header)"), 0, ARG_TYPE_NONE},
@@ -53,10 +49,7 @@
     {"digest", 'd', 0, N_("Plain mode passphrase digest (hash)"), 0, ARG_TYPE_STRING},
     {"offset", 'o', 0, N_("Plain mode data sector offset"), 0, ARG_TYPE_INT},
     {"size", 's', 0, N_("Size of raw device (sectors, defaults to whole device)"), 0, ARG_TYPE_INT},
-<<<<<<< HEAD
-=======
     {"key-size", 'K', 0, N_("Set key size (bits)"), 0, ARG_TYPE_INT},
->>>>>>> 4fec2e5c
     {0, 0, 0, 0, 0, 0}
   };
 
@@ -120,13 +113,6 @@
     }
 }
 
-<<<<<<< HEAD
-void
-grub_cryptodisk_uuid_dehyphenate(char *uuid)
-{
-  char *s, *d;
-  for (s=d=uuid;(*d=*s);d+=(*s++!='-'));
-=======
 int
 grub_cryptodisk_uuidcmp(char *uuid_a, char *uuid_b)
 {
@@ -139,7 +125,6 @@
       uuid_b++;
     }
   return (*uuid_a == '\0') && (*uuid_b == '\0');
->>>>>>> 4fec2e5c
 }
 
 static gcry_err_code_t
@@ -535,7 +520,6 @@
 
   if (grub_memcmp (name, "cryptouuid/", sizeof ("cryptouuid/") - 1) == 0)
     {
-      grub_cryptodisk_uuid_dehyphenate((char *)name + sizeof ("cryptouuid/"));
       for (dev = cryptodisk_list; dev != NULL; dev = dev->next)
         if (grub_cryptodisk_uuidcmp(name + sizeof ("cryptouuid/") - 1, dev->uuid))
           break;
@@ -1026,32 +1010,6 @@
     hdr = NULL;
 
   have_it = 0;
-<<<<<<< HEAD
-
-  if (state[4].set) /* Key file */
-    {
-      grub_file_t keyfile;
-      int keyfile_offset;
-
-      key = keyfile_buffer;
-      keyfile_offset = state[6].set ? grub_strtoul (state[6].arg, 0, 0) : 0;
-      keyfile_size = state[7].set ? grub_strtoul (state[7].arg, 0, 0) : \
-		                             GRUB_CRYPTODISK_MAX_KEYFILE_SIZE;
-
-      keyfile = grub_file_open (state[4].arg);
-      if (!keyfile)
-        return grub_errno;
-
-      if (grub_file_seek (keyfile, keyfile_offset) == (grub_off_t)-1)
-        return grub_errno;
-
-      keyfile_size = grub_file_read (keyfile, key, keyfile_size);
-      if (keyfile_size == (grub_size_t)-1)
-         return grub_errno;
-    }
-  else
-    key = NULL;
-=======
   key = NULL;
 
   if (state[4].set) /* Key file; fails back to passphrase entry */
@@ -1090,13 +1048,11 @@
 	    }
         }
     }
->>>>>>> 4fec2e5c
 
   if (state[0].set)
     {
       grub_cryptodisk_t dev;
 
-      grub_cryptodisk_uuid_dehyphenate(args[0]);
       dev = grub_cryptodisk_get_by_uuid (args[0]);
       if (dev)
 	{
@@ -1152,30 +1108,18 @@
 	  return GRUB_ERR_NONE;
 	}
 
-<<<<<<< HEAD
-      if (state[8].set) /* Plain mode */
-=======
       if (state[7].set) /* Plain mode */
->>>>>>> 4fec2e5c
         {
           char *cipher;
           char *mode;
           char *digest;
           int offset, size, key_size;
 
-<<<<<<< HEAD
-          cipher = grub_strdup (state[9].set ? state[9].arg : GRUB_CRYPTODISK_PLAIN_CIPHER);
-          digest = grub_strdup (state[10].set ? state[10].arg : GRUB_CRYPTODISK_PLAIN_DIGEST);
-          offset = state[11].set ? grub_strtoul (state[11].arg, 0, 0) : 0;
-          size   = state[12].set ? grub_strtoul (state[12].arg, 0, 0) : 0;
-          key_size = ( state[5].set ? grub_strtoul (state[5].arg, 0, 0) \
-=======
           cipher = grub_strdup (state[8].set ? state[8].arg : GRUB_CRYPTODISK_PLAIN_CIPHER);
           digest = grub_strdup (state[9].set ? state[9].arg : GRUB_CRYPTODISK_PLAIN_DIGEST);
           offset = state[10].set ? grub_strtoul (state[10].arg, 0, 0) : 0;
           size   = state[11].set ? grub_strtoul (state[11].arg, 0, 0) : 0;
           key_size = ( state[12].set ? grub_strtoul (state[12].arg, 0, 0) \
->>>>>>> 4fec2e5c
 			             : GRUB_CRYPTODISK_PLAIN_KEYSIZE ) / 8;
 
           /* no strtok, do it manually */
@@ -1185,10 +1129,6 @@
           else
             *mode++ = 0;
 
-<<<<<<< HEAD
-          grub_printf ("\nCipher='%s' mode='%s'\n", cipher, mode);
-=======
->>>>>>> 4fec2e5c
           dev = grub_cryptodisk_create (disk, NULL, cipher, mode, digest);
 
           dev->offset = offset;
