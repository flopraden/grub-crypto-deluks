AutoGen definitions Makefile.tpl;

script = {
  installdir = noinst;
  name = gensyminfo.sh;
  common = gensyminfo.sh.in;
};

script = {
  installdir = noinst;
  name = genmod.sh;
  common = genmod.sh.in;
};

kernel = {
  name = kernel;

  nostrip = emu;

  emu_ldflags              = '-Wl,-r,-d';
  x86_efi_ldflags          = '-Wl,-r,-d';
  x86_efi_stripflags       = '--strip-unneeded -K start -R .note -R .comment';

  i386_pc_ldflags          = '$(TARGET_IMG_LDFLAGS)';
  i386_pc_ldflags          = '$(TARGET_IMG_BASE_LDOPT),0x8200';

  i386_qemu_ldflags        = '$(TARGET_IMG_LDFLAGS)';
  i386_qemu_ldflags        = '$(TARGET_IMG_BASE_LDOPT),0x8200';

  ldadd = '$(LDADD_KERNEL)';

  i386_coreboot_ldflags    = '-Wl,-Ttext=0x8200';
  i386_multiboot_ldflags   = '-Wl,-Ttext=0x8200';
  i386_ieee1275_ldflags    = '-Wl,-Ttext=0x10000';
  mips_loongson_ldflags    = '-Wl,-Ttext,0x80200000';
  powerpc_ieee1275_ldflags = '-Wl,-Ttext,0x200000';
  sparc64_ieee1275_ldflags = '-Wl,-Ttext,0x4400';
  mips_arc_ldflags    = '-Wl,-Ttext,0x8a000000';

  mips_loongson_cppflags = '-DUSE_ASCII_FAILBACK';
  i386_qemu_cppflags     = '-DGRUB_BOOT_MACHINE_LINK_ADDR=$(GRUB_BOOT_MACHINE_LINK_ADDR)';
  emu_cflags = '$(CFLAGS_GNULIB)';
  emu_cppflags = '$(CPPFLAGS_GNULIB)';

  i386_pc_startup = kern/i386/pc/startup.S;
  i386_efi_startup = kern/i386/efi/startup.S;
  x86_64_efi_startup = kern/x86_64/efi/startup.S;
  i386_qemu_startup = kern/i386/qemu/startup.S;
  i386_ieee1275_startup = kern/i386/ieee1275/startup.S;
  i386_coreboot_startup = kern/i386/coreboot/startup.S;
  i386_multiboot_startup = kern/i386/coreboot/startup.S;
<<<<<<< HEAD
  mips_startup = kern/mips/startup.S;
=======
  mips_loongson_startup = kern/mips/startup.S;
>>>>>>> 5d063cdc
  sparc64_ieee1275_startup = kern/sparc64/ieee1275/crt0.S;
  powerpc_ieee1275_startup = kern/powerpc/ieee1275/startup.S;

  common = kern/command.c;
  common = kern/corecmd.c;
  common = kern/device.c;
  common = kern/disk.c;
  common = kern/dl.c;
  common = kern/env.c;
  common = kern/err.c;
  common = kern/file.c;
  common = kern/fs.c;
  common = kern/list.c;
  common = kern/main.c;
  common = kern/misc.c;
  common = kern/parser.c;
  common = kern/partition.c;
  common = kern/rescue_parser.c;
  common = kern/rescue_reader.c;
  common = kern/term.c;

  noemu = kern/mm.c;
  noemu = kern/time.c;
  noemu = kern/generic/millisleep.c;

  noemu_nodist = symlist.c;

  i386_pc = kern/generic/rtc_get_time_ms.c;
  x86_efi = kern/generic/rtc_get_time_ms.c;
  i386_qemu = kern/generic/rtc_get_time_ms.c;
  i386_coreboot = kern/generic/rtc_get_time_ms.c;
  i386_multiboot = kern/generic/rtc_get_time_ms.c;
<<<<<<< HEAD
  mips = kern/generic/rtc_get_time_ms.c;
=======
  mips_loongson = kern/generic/rtc_get_time_ms.c;
>>>>>>> 5d063cdc

  ieee1275 = disk/ieee1275/ofdisk.c;
  ieee1275 = kern/ieee1275/cmain.c;
  ieee1275 = kern/ieee1275/ieee1275.c;
  ieee1275 = kern/ieee1275/mmap.c;
  ieee1275 = kern/ieee1275/openfw.c;
  ieee1275 = term/ieee1275/ofconsole.c;

  terminfoinkernel = term/terminfo.c;
  terminfoinkernel = term/tparm.c;
  terminfoinkernel = commands/extcmd.c;
  terminfoinkernel = lib/arg.c;

  i386 = kern/i386/dl.c;

  i386_coreboot_multiboot_qemu = kern/i386/coreboot/init.c;
  i386_coreboot_multiboot_qemu = term/i386/pc/vga_text.c;

  i386_coreboot_multiboot_qemu = term/i386/vga_common.c;
  i386_pc = term/i386/vga_common.c;

  x86 = kern/i386/pit.c;

  x86_efi = disk/efi/efidisk.c;
  x86_efi = kern/efi/efi.c;
  x86_efi = kern/efi/init.c;
  x86_efi = kern/efi/mm.c;
  x86_efi = kern/i386/efi/init.c;
  x86_efi = term/efi/console.c;

  i386_efi = kern/i386/tsc.c;

  x86_64_efi = kern/i386/tsc.c;
  x86_64_efi = kern/x86_64/dl.c;
  x86_64_efi = kern/x86_64/efi/callwrap.S;

  i386_pc = kern/i386/pc/init.c;
  i386_pc = kern/i386/pc/mmap.c;
  i386_pc = kern/i386/tsc.c;
  i386_pc = term/i386/pc/console.c;

  i386_qemu = bus/pci.c;
  i386_qemu = kern/i386/qemu/init.c;
  i386_qemu = kern/i386/qemu/mmap.c;
  i386_qemu = kern/i386/tsc.c;

  i386_coreboot = kern/i386/coreboot/mmap.c;
  i386_coreboot = kern/i386/tsc.c;

  i386_multiboot = kern/i386/multiboot_mmap.c;
  i386_multiboot = kern/i386/tsc.c;

  i386_ieee1275 = kern/ieee1275/init.c;

<<<<<<< HEAD
  mips = kern/mips/cache.S;
  mips = kern/mips/dl.c;
  mips = kern/mips/init.c;

  mips_arc = kern/mips/arc/init.c;
  mips_arc = term/arc/console.c;
  mips_arc = disk/arc/arcdisk.c;

  mips_yeeloong = term/ns8250.c;
  mips_yeeloong = bus/bonito.c;
  mips_yeeloong = bus/cs5536.c;
  mips_yeeloong = bus/pci.c;
  mips_yeeloong = kern/mips/yeeloong/init.c;
  mips_yeeloong = term/at_keyboard.c;
  mips_yeeloong = term/serial.c;
  mips_yeeloong = video/sm712.c;
=======
  mips_loongson = term/ns8250.c;
  mips_loongson = bus/bonito.c;
  mips_loongson = bus/cs5536.c;
  mips_loongson = bus/pci.c;
  mips_loongson = kern/mips/cache.S;
  mips_loongson = kern/mips/dl.c;
  mips_loongson = kern/mips/init.c;
  mips_loongson = kern/mips/loongson/init.c;
  mips_loongson = term/at_keyboard.c;
  mips_loongson = term/serial.c;
  mips_loongson = video/sm712.c;
  mips_loongson = video/sis315pro.c;
>>>>>>> 5d063cdc
  extra_dist = video/sm712_init.c;
  mips_loongson = commands/keylayouts.c;

  powerpc_ieee1275 = kern/ieee1275/init.c;
  powerpc_ieee1275 = kern/powerpc/cache.S;
  powerpc_ieee1275 = kern/powerpc/dl.c;

  sparc64_ieee1275 = kern/sparc64/cache.S;
  sparc64_ieee1275 = kern/sparc64/dl.c;
  sparc64_ieee1275 = kern/sparc64/ieee1275/ieee1275.c;
  sparc64_ieee1275 = kern/sparc64/ieee1275/init.c;

  emu = disk/host.c;
  emu = gnulib/progname.c;
  emu = gnulib/error.c;
  emu = kern/emu/cache.S;
  emu = kern/emu/console.c;
  emu = kern/emu/getroot.c;
  emu = kern/emu/hostdisk.c;
  emu = kern/emu/hostfs.c;
  emu = kern/emu/main.c;
  emu = kern/emu/misc.c;
  emu = kern/emu/mm.c;
  emu = kern/emu/time.c;

  videoinkernel = term/gfxterm.c;
  videoinkernel = font/font.c;
  videoinkernel = font/font_cmd.c;
  videoinkernel = io/bufio.c;
  videoinkernel = video/bitmap.c;
  videoinkernel = video/bitmap_scale.c;
  videoinkernel = video/fb/fbblit.c;
  videoinkernel = video/fb/fbfill.c;
  videoinkernel = video/fb/fbutil.c;
  videoinkernel = video/fb/video_fb.c;
  videoinkernel = video/video.c;

  videoinkernel = commands/boot.c;

  extra_dist = kern/i386/realmode.S;
  extra_dist = kern/i386/pc/lzma_decode.S;
  extra_dist = kern/mips/cache_flush.S;
};

program = {
  name = grub-emu;
  mansection = 1;

  emu = kern/emu/full.c;
  emu_nodist = grub_emu_init.c;

  ldadd = 'kernel.img$(EXEEXT)';
  ldadd = '$(MODULE_FILES)';
  ldadd = '$(LIBUTIL) $(LIBCURSES) $(LIBSDL) $(LIBUSB) $(LIBPCIACCESS) $(LIBDEVMAPPER) $(LIBZFS) $(LIBNVPAIR) $(LIBGEOM)';

  enable = emu;
};

program = {
  name = grub-emu-lite;

  emu = kern/emu/lite.c;
  emu_nodist = symlist.c;

  ldadd = 'kernel.img$(EXEEXT)';
  ldadd = '$(LIBUTIL) $(LIBCURSES) $(LIBSDL) $(LIBUSB) $(LIBPCIACCESS) $(LIBDEVMAPPER) $(LIBZFS) $(LIBNVPAIR) $(LIBGEOM)';

  enable = emu;
};

image = {
  name = boot;
  i386_pc = boot/i386/pc/boot.S;
  i386_qemu = boot/i386/qemu/boot.S;
  sparc64_ieee1275 = boot/sparc64/ieee1275/boot.S;

  i386_pc_ldflags = '$(TARGET_IMG_LDFLAGS)';
  i386_pc_ldflags = '$(TARGET_IMG_BASE_LDOPT),0x7C00';

  i386_qemu_ldflags = '$(TARGET_IMG_LDFLAGS)';
  i386_qemu_ldflags = '$(TARGET_IMG_BASE_LDOPT),$(GRUB_BOOT_MACHINE_LINK_ADDR)';
  i386_qemu_ccasflags = '-DGRUB_BOOT_MACHINE_LINK_ADDR=$(GRUB_BOOT_MACHINE_LINK_ADDR)';

  sparc64_ieee1275_objcopyflags = '-O a.out-sunos-big';
  sparc64_ieee1275_ldflags = ' -Wl,-Ttext=0x4000';

  objcopyflags = '-O binary';
  enable = i386_pc;
  enable = i386_qemu;
  enable = sparc64_ieee1275;
};

image = {
  name = cdboot;
  i386_pc = boot/i386/pc/cdboot.S;
  i386_pc_ldflags = '$(TARGET_IMG_LDFLAGS)';
  i386_pc_ldflags = '$(TARGET_IMG_BASE_LDOPT),0x7C00';
  objcopyflags = '-O binary';
  enable = i386_pc;
};

image = {
  name = pxeboot;
  i386_pc = boot/i386/pc/pxeboot.S;

  i386_pc_ldflags = '$(TARGET_IMG_LDFLAGS)';
  i386_pc_ldflags = '$(TARGET_IMG_BASE_LDOPT),0x7C00';

  objcopyflags = '-O binary';
  enable = i386_pc;
};

image = {
  name = diskboot;
  i386_pc = boot/i386/pc/diskboot.S;

  i386_pc_ldflags = '$(TARGET_IMG_LDFLAGS)';
  i386_pc_ldflags = '$(TARGET_IMG_BASE_LDOPT),0x8000';

  sparc64_ieee1275 = boot/sparc64/ieee1275/diskboot.S;
  sparc64_ieee1275_ldflags = '-Wl,-Ttext=0x4200';

  objcopyflags = '-O binary';

  enable = i386_pc;
  enable = sparc64_ieee1275;
};

image = {
  name = lnxboot;
  i386_pc = boot/i386/pc/lnxboot.S;

  i386_pc_ldflags = '$(TARGET_IMG_LDFLAGS)';
  i386_pc_ldflags = '$(TARGET_IMG_BASE_LDOPT),0x6000';

  objcopyflags = '-O binary';
  enable = i386_pc;
};

image = {
  name = xz_decompress;
  mips = boot/mips/startup_raw.S;
  common = boot/decompressor/minilib.c;
  common = boot/decompressor/xz.c;
  common = lib/xzembed/xz_dec_bcj.c;
  common = lib/xzembed/xz_dec_lzma2.c;
  common = lib/xzembed/xz_dec_stream.c;

  cppflags = '-I$(srcdir)/lib/posix_wrap -I$(srcdir)/lib/xzembed';

  mips_arc_cppflags = '-I$(srcdir)/lib/posix_wrap -I$(srcdir)/lib/xzembed -DGRUB_EMBED_DECOMPRESSOR=1 -DGRUB_MACHINE_LINK_ADDR=0x8a000000';
  mips_yeeloong_cppflags = '-I$(srcdir)/lib/posix_wrap -I$(srcdir)/lib/xzembed -DGRUB_EMBED_DECOMPRESSOR=1 -DGRUB_MACHINE_LINK_ADDR=0x80200000';

  objcopyflags = '-O binary';
  mips_yeeloong_ldflags = '-static-libgcc -Wl,-Ttext,0x80100000';
  mips_arc_ldflags = '-static-libgcc -Wl,-Ttext,0x89f00000';
  ldadd = '-lgcc';
  cflags = '-static-libgcc';
  enable = mips;
};

image = {
  name = none_decompress;
  mips = boot/mips/startup_raw.S;
  common = boot/decompressor/none.c;

  mips_arc_cppflags = '-DGRUB_EMBED_DECOMPRESSOR=1 -DGRUB_MACHINE_LINK_ADDR=0x8a000000';
  mips_yeeloong_cppflags = '-DGRUB_EMBED_DECOMPRESSOR=1 -DGRUB_MACHINE_LINK_ADDR=0x80200000';

  objcopyflags = '-O binary';
  mips_yeeloong_ldflags = '-static-libgcc -Wl,-Ttext,0x80100000';
  mips_arc_ldflags = '-static-libgcc -Wl,-Ttext,0x89f00000';
  ldadd = '-lgcc';
  cflags = '-static-libgcc';
  enable = mips;
};

image = {
  name = fwstart;
  mips_loongson = boot/mips/loongson/fwstart.S;
  objcopyflags = '-O binary';
  ldflags = '-static-libgcc -lgcc -Wl,-N,-S,-Ttext,0xbfc00000,-Bstatic';
  enable = mips_loongson;
};

image = {
  name = fwstart_fuloong;
  mips_loongson = boot/mips/loongson/fuloong.S;
  objcopyflags = '-O binary';
  ldflags = '-static-libgcc -lgcc -Wl,-N,-S,-Ttext,0xbfc00000,-Bstatic';
  enable = mips_loongson;
};

module = {
  name = trig;
  common_nodist = trigtables.c;
  extra_dist = gentrigtables.c;
};

module = {
  name = cs5536;
  x86 = bus/cs5536.c;
  enable = x86;
};

module = {
  name = libusb;
  emu = bus/usb/emu/usb.c;
  enable = emu;
  condition = COND_GRUB_EMU_USB;
};

module = {
  name = lsspd;
  mips_loongson = commands/mips/loongson/lsspd.c;
  enable = mips_loongson;
};

module = {
  name = usb;
  common = bus/usb/usb.c;
  noemu = bus/usb/usbtrans.c;
  noemu = bus/usb/usbhub.c;
  enable = emu;
  enable = usb;
  emu_condition = COND_GRUB_EMU_USB;
};

module = {
  name = usbserial_common;
  common = bus/usb/serial/common.c;
  enable = usb;
};

module = {
  name = usbserial_pl2303;
  common = bus/usb/serial/pl2303.c;
  enable = usb;
};

module = {
  name = usbserial_ftdi;
  common = bus/usb/serial/ftdi.c;
  enable = usb;
};

module = {
  name = uhci;
  common = bus/usb/uhci.c;
  enable = x86;
};

module = {
  name = ohci;
  common = bus/usb/ohci.c;
  enable = pci;
};

module = {
  name = pci;
  noemu = bus/pci.c;
  emu = bus/emu/pci.c;
  emu = commands/lspci.c;

  enable = emu;
  enable = i386_pc;
  enable = x86_efi;
  enable = i386_ieee1275;
  enable = i386_coreboot;
  enable = i386_multiboot;
  emu_condition = COND_GRUB_EMU_PCI;
};

module = {
  name = lsdev;
  common = commands/arc/lsdev.c;

  enable = mips_arc;
};

library = {
  name = libgnulib.a;
  common = gnulib/regex.c;
  cflags = '$(CFLAGS_POSIX) $(CFLAGS_GNULIB)';
  cppflags = '$(CPPFLAGS_POSIX) $(CPPFLAGS_GNULIB)';
};

module = {
  name = cmostest;
  common = commands/i386/cmostest.c;
  enable = cmos;
};

module = {
  name = iorw;
  common = commands/iorw.c;
  enable = x86;
};

module = {
  name = regexp;
  common = commands/regexp.c;
  common = commands/wildcard.c;
  ldadd = libgnulib.a;
  cflags = '$(CFLAGS_POSIX) $(CFLAGS_GNULIB)';
  cppflags = '$(CPPFLAGS_POSIX) $(CPPFLAGS_GNULIB)';
};

module = {
  name = acpi;

  common = commands/acpi.c;
  x86_efi = commands/efi/acpi.c;
  i386_pc = commands/i386/pc/acpi.c;
  i386_coreboot = commands/i386/pc/acpi.c;
  i386_multiboot = commands/i386/pc/acpi.c;

  enable = x86_efi;
  enable = i386_pc;
  enable = i386_coreboot;
  enable = i386_multiboot;
};

module = {
  name = lsacpi;

  common = commands/lsacpi.c;

  enable = x86_efi;
  enable = i386_pc;
  enable = i386_coreboot;
  enable = i386_multiboot;
};

module = {
  name = lsefisystab;

  common = commands/efi/lsefisystab.c;

  enable = x86_efi;
};

module = {
  name = lssal;

  common = commands/efi/lssal.c;

  enable = x86_efi;
};

module = {
  name = lsefimmap;

  common = commands/efi/lsefimmap.c;

  enable = x86_efi;
};

module = {
  name = blocklist;
  common = commands/blocklist.c;
};

module = {
  name = boot;
  common = commands/boot.c;
  i386_pc = lib/i386/pc/biosnum.c;
  enable = videomodules;
};

module = {
  name = cat;
  common = commands/cat.c;
};

module = {
  name = cmp;
  common = commands/cmp.c;
};

module = {
  name = configfile;
  common = commands/configfile.c;
};

module = {
  name = cpuid;
  x86 = commands/i386/cpuid.c;
  enable = x86;
};

module = {
  name = date;
  common = commands/date.c;
};

module = {
  name = drivemap;

  i386_pc = commands/i386/pc/drivemap.c;
  i386_pc = commands/i386/pc/drivemap_int13h.S;
  enable = i386_pc;
};

module = {
  name = echo;
  common = commands/echo.c;
};

module = {
  name = extcmd;
  common = commands/extcmd.c;
  common = lib/arg.c;
  enable = terminfomodule;
};

module = {
  name = fixvideo;
  x86_efi = commands/efi/fixvideo.c;
  enable = x86_efi;
};

module = {
  name = gptsync;
  common = commands/gptsync.c;
};

module = {
  name = halt;
  nopc = commands/halt.c;
  i386_pc = commands/i386/pc/halt.c;
  i386_pc = commands/acpihalt.c;
  i386_coreboot = commands/acpihalt.c;
  i386_multiboot = commands/acpihalt.c;
  x86_efi = commands/acpihalt.c;
  i386_multiboot = lib/i386/halt.c;
  i386_coreboot = lib/i386/halt.c;
  i386_qemu = lib/i386/halt.c;
  x86_efi = lib/efi/halt.c;
  ieee1275 = lib/ieee1275/halt.c;
  emu = lib/emu/halt.c;
};

module = {
  name = hashsum;
  common = commands/hashsum.c;
};

module = {
  name = hdparm;
  common = commands/hdparm.c;
  common = lib/hexdump.c;
  enable = pci;
};

module = {
  name = help;
  common = commands/help.c;
};

module = {
  name = hexdump;
  common = commands/hexdump.c;
  common = lib/hexdump.c;
};

module = {
  name = keystatus;
  common = commands/keystatus.c;
};

module = {
  name = loadbios;
  x86_efi = commands/efi/loadbios.c;
  enable = x86_efi;
};

module = {
  name = loadenv;
  common = commands/loadenv.c;
  common = lib/envblk.c;
};

module = {
  name = ls;
  common = commands/ls.c;
};

module = {
  name = lsmmap;
  common = commands/lsmmap.c;
};

module = {
  name = lspci;
  common = commands/lspci.c;

  enable = pci;
};

module = {
  name = memrw;
  common = commands/memrw.c;
};

module = {
  name = minicmd;
  common = commands/minicmd.c;
};

module = {
  name = parttool;
  common = commands/parttool.c;
};

module = {
  name = password;
  common = commands/password.c;
};

module = {
  name = password_pbkdf2;
  common = commands/password_pbkdf2.c;
};

module = {
  name = play;
  x86 = commands/i386/pc/play.c;
  enable = x86;
};

module = {
  name = probe;
  common = commands/probe.c;
};

module = {
  name = pxecmd;
  i386_pc = commands/i386/pc/pxecmd.c;
  enable = i386_pc;
};

module = {
  name = read;
  common = commands/read.c;
};

module = {
  name = reboot;
  common = commands/reboot.c;
};

module = {
  name = search;
  common = commands/search_wrap.c;
  extra_dist = commands/search.c;
};

module = {
  name = search_fs_file;
  common = commands/search_file.c;
};

module = {
  name = search_fs_uuid;
  common = commands/search_uuid.c;
};

module = {
  name = search_label;
  common = commands/search_label.c;
};

module = {
  name = setpci;
  common = commands/setpci.c;
  enable = x86;
};

module = {
  name = sleep;
  common = commands/sleep.c;
};

module = {
  name = suspend;
  ieee1275 = commands/ieee1275/suspend.c;
  enable = i386_ieee1275;
  enable = powerpc_ieee1275;
};

module = {
  name = terminal;
  common = commands/terminal.c;
};

module = {
  name = test;
  common = commands/test.c;
};

module = {
  name = true;
  common = commands/true.c;
};

module = {
  name = usbtest;
  common = commands/usbtest.c;
  enable = usb;
  enable = emu;
  emu_condition = COND_GRUB_EMU_USB;
};

module = {
  name = videoinfo;
  common = commands/videoinfo.c;
};

module = {
  name = videotest;
  common = commands/videotest.c;
};

module = {
  name = xnu_uuid;
  common = commands/xnu_uuid.c;
};

module = {
  name = dm_nv;
  common = disk/dmraid_nvidia.c;
};

module = {
  name = loopback;
  common = disk/loopback.c;
};

module = {
  name = lvm;
  common = disk/lvm.c;
};

module = {
  name = mdraid09;
  common = disk/mdraid_linux.c;
};

module = {
  name = mdraid1x;
  common = disk/mdraid1x_linux.c;
};

module = {
  name = raid;
  common = disk/raid.c;
};

module = {
  name = raid5rec;
  common = disk/raid5_recover.c;
};

module = {
  name = raid6rec;
  common = disk/raid6_recover.c;
};

module = {
  name = scsi;
  common = disk/scsi.c;
};

module = {
  name = memdisk;
  common = disk/memdisk.c;
};

module = {
  name = ata;
  common = disk/ata.c;
  enable = pci;
};

module = {
  name = ata_pthru;
  common = disk/ata_pthru.c;
  enable = pci;
};

module = {
  name = biosdisk;
  i386_pc = disk/i386/pc/biosdisk.c;
  enable = i386_pc;
};

module = {
  name = usbms;
  common = disk/usbms.c;
  enable = usb;
  enable = emu;
  emu_condition = COND_GRUB_EMU_USB;
};

module = {
  name = nand;
  ieee1275 = disk/ieee1275/nand.c;
  enable = i386_ieee1275;
};

module = {
  name = efiemu;
  common = efiemu/main.c;
  common = efiemu/i386/loadcore32.c;
  common = efiemu/i386/loadcore64.c;
  i386_pc = efiemu/i386/pc/cfgtables.c;
  i386_coreboot = efiemu/i386/pc/cfgtables.c;
  i386_multiboot = efiemu/i386/pc/cfgtables.c;
  i386_ieee1275 = efiemu/i386/nocfgtables.c;
  i386_qemu = efiemu/i386/nocfgtables.c;
  common = efiemu/mm.c;
  common = efiemu/loadcore_common.c;
  common = efiemu/symbols.c;
  common = efiemu/loadcore32.c;
  common = efiemu/loadcore64.c;
  common = efiemu/prepare32.c;
  common = efiemu/prepare64.c;
  common = efiemu/pnvram.c;
  common = efiemu/i386/coredetect.c;

  extra_dist = efiemu/prepare.c;
  extra_dist = efiemu/loadcore.c;
  extra_dist = efiemu/runtime/efiemu.S;
  extra_dist = efiemu/runtime/efiemu.c;

  enable = i386_pc;
  enable = i386_coreboot;
  enable = i386_ieee1275;
  enable = i386_multiboot;
  enable = i386_qemu;
};

module = {
  name = font;
  common = font/font.c;
  common = font/font_cmd.c;
  enable = videomodules;
};

module = {
  name = affs;
  common = fs/affs.c;
};

module = {
  name = afs;
  common = fs/afs.c;
};

module = {
  name = afs_be;
  common = fs/afs_be.c;
};

module = {
  name = befs;
  common = fs/befs.c;
};

module = {
  name = befs_be;
  common = fs/befs_be.c;
};

module = {
  name = btrfs;
  common = fs/btrfs.c;
  common = lib/crc.c;
};

module = {
  name = cpio;
  common = fs/cpio.c;
};

module = {
  name = ext2;
  common = fs/ext2.c;
};

module = {
  name = fat;
  common = fs/fat.c;
};

module = {
  name = fshelp;
  common = fs/fshelp.c;
};

module = {
  name = hfs;
  common = fs/hfs.c;
};

module = {
  name = hfsplus;
  common = fs/hfsplus.c;
};

module = {
  name = iso9660;
  common = fs/iso9660.c;
};

module = {
  name = jfs;
  common = fs/jfs.c;
};

module = {
  name = minix;
  common = fs/minix.c;
};

module = {
  name = minix2;
  common = fs/minix2.c;
};

module = {
  name = nilfs2;
  common = fs/nilfs2.c;
};

module = {
  name = ntfs;
  common = fs/ntfs.c;
};

module = {
  name = ntfscomp;
  common = fs/ntfscomp.c;
};

module = {
  name = reiserfs;
  common = fs/reiserfs.c;
};

module = {
  name = sfs;
  common = fs/sfs.c;
};

module = {
  name = tar;
  common = fs/tar.c;
};

module = {
  name = udf;
  common = fs/udf.c;
};

module = {
  name = ufs1;
  common = fs/ufs.c;
};

module = {
  name = ufs2;
  common = fs/ufs2.c;
};

module = {
  name = xfs;
  common = fs/xfs.c;
};

module = {
  name = zfs;
  common = fs/zfs/zfs.c;
  common = fs/zfs/zfs_lzjb.c;
  common = fs/zfs/zfs_sha256.c;
  common = fs/zfs/zfs_fletcher.c;
};

module = {
  name = zfsinfo;
  common = fs/zfs/zfsinfo.c;
};

module = {
  name = pxe;
  i386_pc = fs/i386/pc/pxe.c;
  enable = i386_pc;
};

module = {
  name = gettext;
  common = gettext/gettext.c;
};

module = {
  name = gfxmenu;
  common = gfxmenu/gfxmenu.c;
  common = gfxmenu/model.c;
  common = gfxmenu/view.c;
  common = gfxmenu/font.c;
  common = gfxmenu/icon_manager.c;
  common = gfxmenu/theme_loader.c;
  common = gfxmenu/widget-box.c;
  common = gfxmenu/gui_canvas.c;
  common = gfxmenu/gui_circular_progress.c;
  common = gfxmenu/gui_box.c;
  common = gfxmenu/gui_label.c;
  common = gfxmenu/gui_list.c;
  common = gfxmenu/gui_image.c;
  common = gfxmenu/gui_progress_bar.c;
  common = gfxmenu/gui_util.c;
  common = gfxmenu/gui_string_util.c;
  common = gfxmenu/named_colors.c;
};

module = {
  name = hello;
  common = hello/hello.c;
};

module = {
  name = gzio;
  common = io/gzio.c;
};

module = {
  name = bufio;
  common = io/bufio.c;
  enable = videomodules;
};

module = {
  name = elf;
  common = kern/elf.c;
};

module = {
  name = crypto;
  common = lib/crypto.c;

  extra_dist = lib/libgcrypt-grub/cipher/crypto.lst;
};

module = {
  name = pbkdf2;
  common = lib/pbkdf2.c;
};

module = {
  name = relocator;
  common = lib/relocator.c;
  x86 = lib/i386/relocator16.S;
  x86 = lib/i386/relocator32.S;
  x86 = lib/i386/relocator64.S;
  i386 = lib/i386/relocator_asm.S;
  x86_64 = lib/x86_64/relocator_asm.S;
  x86 = lib/i386/relocator.c;
  ieee1275 = lib/ieee1275/relocator.c;
  x86_efi = lib/efi/relocator.c;
  mips = lib/mips/relocator_asm.S;
  mips = lib/mips/relocator.c;
  powerpc = lib/powerpc/relocator_asm.S;
  powerpc = lib/powerpc/relocator.c;

  extra_dist = lib/i386/relocator_common.S;
  extra_dist = kern/powerpc/cache_flush.S;

  enable = mips;
  enable = powerpc;
  enable = x86;
};

module = {
  name = datetime;
  cmos = lib/cmos_datetime.c;
  x86_efi = lib/efi/datetime.c;
  sparc64_ieee1275 = lib/ieee1275/datetime.c;
  powerpc_ieee1275 = lib/ieee1275/datetime.c;
  mips_arc = lib/arc/datetime.c;
  enable = noemu;
};

module = {
  name = setjmp;
  common = lib/setjmp.S;
  extra_dist = lib/i386/setjmp.S;
  extra_dist = lib/mips/setjmp.S;
  extra_dist = lib/x86_64/setjmp.S;
  extra_dist = lib/sparc64/setjmp.S;
  extra_dist = lib/powerpc/setjmp.S;
};

module = {
  name = aout;
  common = loader/aout.c;
  enable = x86;
};

module = {
  name = bsd;
  x86 = loader/i386/bsd.c;
  x86 = loader/i386/bsd32.c;
  x86 = loader/i386/bsd64.c;

  extra_dist = loader/i386/bsdXX.c;
  extra_dist = loader/i386/bsd_pagetable.c;

  enable = x86;
};

module = {
  name = linux16;
  i386_pc = loader/i386/pc/linux.c;
  i386_pc = lib/cmdline.c;
  enable = i386_pc;
};

module = {
  name = ntldr;
  i386_pc = loader/i386/pc/ntldr.c;
  enable = i386_pc;
};

module = {
  name = multiboot2;
  cppflags = "-DGRUB_USE_MULTIBOOT2";

  common = loader/multiboot.c;
  common = loader/multiboot_mbi2.c;
  enable = x86;
  enable = mips;
};

module = {
  name = multiboot;
  common = loader/multiboot.c;
  x86 = loader/i386/multiboot_mbi.c;
  extra_dist = loader/multiboot_elfxx.c;
  enable = x86;
};

module = {
  name = linux;
  x86 = loader/i386/linux.c;
  i386_pc = lib/i386/pc/vesa_modes_table.c;
  mips = loader/mips/linux.c;
  powerpc_ieee1275 = loader/powerpc/ieee1275/linux.c;
  sparc64_ieee1275 = loader/sparc64/ieee1275/linux.c;
  common = lib/cmdline.c;
  enable = noemu;
};

module = {
  name = xnu;
  x86 = loader/xnu_resume.c;
  x86 = loader/i386/xnu.c;
  x86 = loader/macho32.c;
  x86 = loader/macho64.c;
  x86 = loader/macho.c;
  x86 = loader/xnu.c;

  extra_dist = loader/machoXX.c;
  enable = x86;
};

module = {
  name = appleldr;
  x86_efi = loader/efi/appleloader.c;
  enable = x86_efi;
};

module = {
  name = chain;
  x86_efi = loader/efi/chainloader.c;
  i386_pc = loader/i386/pc/chainloader.c;
  enable = i386_pc;
  enable = x86_efi;
};

module = {
  name = mmap;
  common = mmap/mmap.c;
  x86 = mmap/i386/uppermem.c;
  x86 = mmap/i386/mmap.c;

  i386_pc = mmap/i386/pc/mmap.c;
  i386_pc = mmap/i386/pc/mmap_helper.S;

  x86_efi = mmap/efi/mmap.c;

<<<<<<< HEAD
  mips = mmap/mips/uppermem.c;

  enable = x86;
  enable = mips;
=======
  mips_loongson = mmap/mips/loongson/uppermem.c;

  enable = x86;
  enable = mips_loongson;
>>>>>>> 5d063cdc
};

module = {
  name = normal;
  common = normal/main.c;
  common = normal/cmdline.c;
  common = normal/dyncmd.c;
  common = normal/auth.c;
  common = normal/autofs.c;
  common = normal/color.c;
  common = normal/completion.c;
  common = normal/datetime.c;
  common = normal/menu.c;
  common = normal/menu_entry.c;
  common = normal/menu_text.c;
  common = normal/misc.c;
  common = normal/crypto.c;
  common = normal/term.c;
  common = normal/context.c;
  common = normal/charset.c;

  common = script/main.c;
  common = script/script.c;
  common = script/execute.c;
  common = script/function.c;
  common = script/lexer.c;
  common = script/argv.c;

  common = commands/menuentry.c;

  common = unidata.c;
  common_nodist = grub_script.tab.c;
  common_nodist = grub_script.yy.c;
  common_nodist = grub_script.tab.h;
  common_nodist = grub_script.yy.h;

  extra_dist = script/yylex.l;
  extra_dist = script/parser.y;

  cflags = '$(CFLAGS_POSIX) -Wno-error';
  cppflags = '$(CPPFLAGS_POSIX)';
};

module = {
  name = part_acorn;
  common = partmap/acorn.c;
};

module = {
  name = part_amiga;
  common = partmap/amiga.c;
};

module = {
  name = part_apple;
  common = partmap/apple.c;
};

module = {
  name = part_gpt;
  common = partmap/gpt.c;
};

module = {
  name = part_msdos;
  common = partmap/msdos.c;
};

module = {
  name = part_sun;
  common = partmap/sun.c;
};

module = {
  name = part_dvh;
  common = partmap/dvh.c;
};

module = {
  name = part_bsd;
  common = partmap/bsdlabel.c;
};

module = {
  name = part_sunpc;
  common = partmap/sunpc.c;
};

module = {
  name = msdospart;
  common = parttool/msdospart.c;
};

module = {
  name = at_keyboard;
  common = term/at_keyboard.c;
  enable = x86;
};

module = {
  name = gfxterm;
  common = term/gfxterm.c;
  enable = videomodules;
};

module = {
  name = serial;
  common = term/serial.c;
  x86 = term/ns8250.c;

  enable = emu;
  enable = i386;
  enable = x86_64_efi;
  emu_condition = COND_GRUB_EMU_USB;
};

module = {
  name = sendkey;
  i386_pc = commands/i386/pc/sendkey.c;
  enable = i386_pc;
};

module = {
  name = terminfo;
  common = term/terminfo.c;
  common = term/tparm.c;
  enable = terminfomodule;
};

module = {
  name = usb_keyboard;
  common = term/usb_keyboard.c;
  enable = usb;
};

module = {
  name = vga;
  i386_pc = video/i386/pc/vga.c;
  enable = i386_pc;
};

module = {
  name = vga_text;
  common = term/i386/pc/vga_text.c;
  common = term/i386/vga_common.c;
  enable = i386_pc;
  enable = i386_coreboot;
  enable = i386_multiboot;
};

module = {
  name = video_cirrus;
  x86 = video/cirrus.c;
  enable = x86;
};

module = {
  name = video_bochs;
  x86 = video/bochs.c;
  enable = x86;
};

module = {
  name = functional_test;
  common = tests/lib/functional_test.c;
  common = tests/lib/test.c;
};

module = {
  name = example_functional_test;
  common = tests/example_functional_test.c;
  cflags = -Wno-format;
};

module = {
  name = bitmap;
  common = video/bitmap.c;
  enable = videomodules;
};

module = {
  name = bitmap_scale;
  common = video/bitmap_scale.c;
  enable = videomodules;
};

module = {
  name = efi_gop;
  x86_efi = video/efi_gop.c;
  enable = x86_efi;
};

module = {
  name = efi_uga;
  x86_efi = video/efi_uga.c;
  enable = x86_efi;
};

module = {
  name = jpeg;
  common = video/readers/jpeg.c;
};

module = {
  name = png;
  common = video/readers/png.c;
};

module = {
  name = tga;
  common = video/readers/tga.c;
};

module = {
  name = vbe;
  i386_pc = video/i386/pc/vbe.c;
  enable = i386_pc;
};

module = {
  name = video_fb;
  common = video/fb/video_fb.c;
  common = video/fb/fbblit.c;
  common = video/fb/fbfill.c;
  common = video/fb/fbutil.c;
  enable = videomodules;
};

module = {
  name = video;
  common = video/video.c;
  enable = videomodules;
};

module = {
  name = ieee1275_fb;
  ieee1275 = video/ieee1275.c;
  enable = powerpc;
};

module = {
  name = sdl;
  emu = video/emu/sdl.c;
  enable = emu;
  condition = COND_GRUB_EMU_SDL;
};

module = {
  name = datehook;
  common = hook/datehook.c;
};

module = {
  name = legacycfg;
  common = commands/legacycfg.c;
  common = lib/legacy_parse.c;
  emu = lib/i386/pc/vesa_modes_table.c;
  enable = i386_pc;
  enable = emu;
};

module = {
  name = test_blockarg;
  common = tests/test_blockarg.c;
};

module = {
  name = xzio;
  common = io/xzio.c;
  common = lib/xzembed/xz_dec_bcj.c;
  common = lib/xzembed/xz_dec_lzma2.c;
  common = lib/xzembed/xz_dec_stream.c;
  cppflags = '-I$(srcdir)/lib/posix_wrap -I$(srcdir)/lib/xzembed';
};

module = {
  name = testload;
  common = commands/testload.c;
};

module = {
  name = lsapm;
  common = commands/i386/pc/lsapm.c;
  enable = i386_pc;
};

module = {
  name = keylayouts;
  common = commands/keylayouts.c;
  enable = videomodules;
};<|MERGE_RESOLUTION|>--- conflicted
+++ resolved
@@ -49,11 +49,7 @@
   i386_ieee1275_startup = kern/i386/ieee1275/startup.S;
   i386_coreboot_startup = kern/i386/coreboot/startup.S;
   i386_multiboot_startup = kern/i386/coreboot/startup.S;
-<<<<<<< HEAD
   mips_startup = kern/mips/startup.S;
-=======
-  mips_loongson_startup = kern/mips/startup.S;
->>>>>>> 5d063cdc
   sparc64_ieee1275_startup = kern/sparc64/ieee1275/crt0.S;
   powerpc_ieee1275_startup = kern/powerpc/ieee1275/startup.S;
 
@@ -86,11 +82,7 @@
   i386_qemu = kern/generic/rtc_get_time_ms.c;
   i386_coreboot = kern/generic/rtc_get_time_ms.c;
   i386_multiboot = kern/generic/rtc_get_time_ms.c;
-<<<<<<< HEAD
   mips = kern/generic/rtc_get_time_ms.c;
-=======
-  mips_loongson = kern/generic/rtc_get_time_ms.c;
->>>>>>> 5d063cdc
 
   ieee1275 = disk/ieee1275/ofdisk.c;
   ieee1275 = kern/ieee1275/cmain.c;
@@ -145,7 +137,6 @@
 
   i386_ieee1275 = kern/ieee1275/init.c;
 
-<<<<<<< HEAD
   mips = kern/mips/cache.S;
   mips = kern/mips/dl.c;
   mips = kern/mips/init.c;
@@ -154,28 +145,15 @@
   mips_arc = term/arc/console.c;
   mips_arc = disk/arc/arcdisk.c;
 
-  mips_yeeloong = term/ns8250.c;
-  mips_yeeloong = bus/bonito.c;
-  mips_yeeloong = bus/cs5536.c;
-  mips_yeeloong = bus/pci.c;
-  mips_yeeloong = kern/mips/yeeloong/init.c;
-  mips_yeeloong = term/at_keyboard.c;
-  mips_yeeloong = term/serial.c;
-  mips_yeeloong = video/sm712.c;
-=======
   mips_loongson = term/ns8250.c;
   mips_loongson = bus/bonito.c;
   mips_loongson = bus/cs5536.c;
   mips_loongson = bus/pci.c;
-  mips_loongson = kern/mips/cache.S;
-  mips_loongson = kern/mips/dl.c;
-  mips_loongson = kern/mips/init.c;
   mips_loongson = kern/mips/loongson/init.c;
   mips_loongson = term/at_keyboard.c;
   mips_loongson = term/serial.c;
   mips_loongson = video/sm712.c;
   mips_loongson = video/sis315pro.c;
->>>>>>> 5d063cdc
   extra_dist = video/sm712_init.c;
   mips_loongson = commands/keylayouts.c;
 
@@ -1277,17 +1255,10 @@
 
   x86_efi = mmap/efi/mmap.c;
 
-<<<<<<< HEAD
   mips = mmap/mips/uppermem.c;
 
   enable = x86;
   enable = mips;
-=======
-  mips_loongson = mmap/mips/loongson/uppermem.c;
-
-  enable = x86;
-  enable = mips_loongson;
->>>>>>> 5d063cdc
 };
 
 module = {
