/* pxe.c - command to control the pxe driver  */
/*
 *  GRUB  --  GRand Unified Bootloader
 *  Copyright (C) 2008,2009  Free Software Foundation, Inc.
 *
 *  GRUB is free software: you can redistribute it and/or modify
 *  it under the terms of the GNU General Public License as published by
 *  the Free Software Foundation, either version 3 of the License, or
 *  (at your option) any later version.
 *
 *  GRUB is distributed in the hope that it will be useful,
 *  but WITHOUT ANY WARRANTY; without even the implied warranty of
 *  MERCHANTABILITY or FITNESS FOR A PARTICULAR PURPOSE.  See the
 *  GNU General Public License for more details.
 *
 *  You should have received a copy of the GNU General Public License
 *  along with GRUB.  If not, see <http://www.gnu.org/licenses/>.
 */

#include <grub/dl.h>
#include <grub/err.h>
#include <grub/misc.h>
#include <grub/machine/pxe.h>
<<<<<<< HEAD
#include <grub/extcmd.h>

static const struct grub_arg_option options[] =
{
    {"info", 'i', 0, "Show PXE information.", 0, 0},
    {"bsize", 'b', 0, "Set PXE block size.", 0, ARG_TYPE_INT},
    {"unload", 'u', 0, "Unload PXE stack.", 0, 0},
    {0, 0, 0, 0, 0, 0}
  };

static void
print_ip (grub_uint32_t ip)
{
  int i;

  for (i = 0; i < 3; i++)
    {
      grub_printf ("%d.", ip & 0xFF);
      ip >>= 8;
    }
  grub_printf ("%d", ip);
}
=======
#include <grub/command.h>
>>>>>>> 3c9296a0

static grub_err_t
grub_cmd_pxe_unload (grub_command_t cmd __attribute__ ((unused)),
		     int argc __attribute__ ((unused)),
		     char **args __attribute__ ((unused)))
{
  if (! grub_pxe_pxenv)
    return grub_error (GRUB_ERR_FILE_NOT_FOUND, "no pxe environment");

  grub_pxe_unload ();

  return 0;
}

static grub_command_t cmd;

GRUB_MOD_INIT(pxecmd)
{
  cmd = grub_register_command ("pxe_unload", grub_cmd_pxe_unload,
			       "pxe_unload",
			       "Unload PXE environment.");
}

GRUB_MOD_FINI(pxecmd)
{
  grub_unregister_command (cmd);
}<|MERGE_RESOLUTION|>--- conflicted
+++ resolved
@@ -21,32 +21,7 @@
 #include <grub/err.h>
 #include <grub/misc.h>
 #include <grub/machine/pxe.h>
-<<<<<<< HEAD
-#include <grub/extcmd.h>
-
-static const struct grub_arg_option options[] =
-{
-    {"info", 'i', 0, "Show PXE information.", 0, 0},
-    {"bsize", 'b', 0, "Set PXE block size.", 0, ARG_TYPE_INT},
-    {"unload", 'u', 0, "Unload PXE stack.", 0, 0},
-    {0, 0, 0, 0, 0, 0}
-  };
-
-static void
-print_ip (grub_uint32_t ip)
-{
-  int i;
-
-  for (i = 0; i < 3; i++)
-    {
-      grub_printf ("%d.", ip & 0xFF);
-      ip >>= 8;
-    }
-  grub_printf ("%d", ip);
-}
-=======
 #include <grub/command.h>
->>>>>>> 3c9296a0
 
 static grub_err_t
 grub_cmd_pxe_unload (grub_command_t cmd __attribute__ ((unused)),
